--- conflicted
+++ resolved
@@ -2,13 +2,10 @@
 import { RouterModule } from '@angular/router';
 import { CommonModule } from '@angular/common';
 import { FormsModule, ReactiveFormsModule, FormBuilder, FormGroup, Validators } from '@angular/forms';
-<<<<<<< HEAD
 import { Contact, ContactsComponent } from '../contacts/contacts.component';
 import { Firestore, collectionData, collection } from '@angular/fire/firestore';
-=======
 import { Task, TaskColumn } from '../interfaces/task.interface';
 import { TaskService } from '../services/task.service';
->>>>>>> 9a7b4ef4
 
 @Component({
   selector: 'app-board',
@@ -22,22 +19,16 @@
   selectedPriority: 'urgent' | 'medium' | 'low' | '' = '';
   currentColumn: TaskColumn = 'todo'; // Speichert die aktuelle Spalte
 
-<<<<<<< HEAD
-  contacts: Contact[] = [];
-  private firestore = inject(Firestore);
-
   // Arrays für die verschiedenen Spalten
   todoTasks: any[] = [];
   inProgressTasks: any[] = [];
   awaitingFeedbackTasks: any[] = [];
   doneTasks: any[] = [];
-=======
   // Arrays für die verschiedenen Spalten - jetzt typisiert
   todoTasks: Task[] = [];
   inProgressTasks: Task[] = [];
   awaitingFeedbackTasks: Task[] = [];
   doneTasks: Task[] = [];
->>>>>>> 9a7b4ef4
 
   constructor(private fb: FormBuilder, private taskService: TaskService) {
     this.taskForm = this.fb.group({
