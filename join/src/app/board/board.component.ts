--- conflicted
+++ resolved
@@ -408,7 +408,6 @@
     console.log('Done:', this.doneTasks.length);
   }
 
-<<<<<<< HEAD
   onSearchChange() {
     // Wird automatisch aufgerufen beim Tippen
     console.log('🔍 Suche nach:', this.searchTerm);
@@ -425,7 +424,6 @@
     );
   }
 
-=======
   // Task Details Overlay Methods
   openTaskDetails(task: Task) {
     this.selectedTask = task;
@@ -602,5 +600,4 @@
   removeSubtask(index: number) {
     this.subtasksFormArray.removeAt(index);
   }
->>>>>>> bc48e418
 }