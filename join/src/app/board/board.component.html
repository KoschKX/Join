<div class="content-wrapper">
  <div class="board-contents">
    <div class="default-content-container">
      <div class="component-header">
        <div class="component-title-bar">
          <h1 class="component-title">Board</h1>

          <div class="search-add-box desktop-only">
            <input type="text" class="search-input" placeholder="Find task" [(ngModel)]="searchTerm" (input)="onSearchChange()" />
            <button class="desktop-header-add-button header-add-task-button" (click)="openAddTaskOverlay()">Add task +</button>
          </div>
          <button class="mobile-header-add-button header-add-task-button mobile-only" (click)="openAddTaskOverlay()">+</button>
        </div>

        <div class="mobile-only mobile-search-box">
          <input type="text" class="search-input" placeholder="Find task" [(ngModel)]="searchTerm" (input)="onSearchChange()"  />
        </div>
      </div>

<<<<<<< HEAD
      <div class="board-container" >

        <div class="no-search-results" [style.display]="noSearchResults ? 'flex' : 'none'">
            <h2>no search results found</h2>
          </div>
        <div class="board-column" *ngFor="let column of boardColumns">
          <div class="column-header">
            <h2 class="column-title">{{ column.title }}</h2>
            <button class="board-add-task-button" *ngIf="column.showAddButton" (click)="openAddTaskOverlay(column.id)">+</button>
          </div>
          <div class="task-list">
=======
      <div class="board-scroll-wrapper" #boardScrollWrapper>
        <div class="board-container">
          <div class="no-search-results" [style.display]="noSearchResults ? 'flex' : 'none'">
              <h2>Keine Suchergebnisse gefunden</h2>
            </div>
          <div class="board-column" *ngFor="let column of boardColumns">
            <div class="column-header">
              <h2 class="column-title">{{ column.title }}</h2>
              <button class="board-add-task-button" *ngIf="column.showAddButton" (click)="openAddTaskOverlay(column.id)">+</button>
            </div>
            <div class="task-list">
>>>>>>> af74ff1e
            <!-- Empty state when no tasks -->
            <div class="empty-state" *ngIf="column.tasks().length === 0">
              <span class="empty-message">{{ column.emptyMessage }}</span>
            </div>
            <!-- Tasks -->
            <div class="task-card" *ngFor="let task of getFilteredTasks(column.tasks())" (click)="openTaskDetails(task)" [attr.data-priority]="task.priority">
              <div class="task-category-tag" [ngClass]="'category-' + task.category">{{ task.category === "technical" ? "Technical Task" : "User Story" }}</div>
              <h3 class="task-title">{{ task.title }}</h3>
              <p class="task-description">{{ task.description }}</p>
              <div class="task-progress" *ngIf="task.subtasks && task.subtasks.length > 0">
                <div class="progress-bar">
                  <div class="progress-fill" [style.width.%]="getTaskProgress(task)"></div>
                </div>
                <span class="progress-text">{{ getCompletedSubtasks(task) }}/{{ task.subtasks.length }} Subtasks</span>
              </div>
              <div class="task-footer">
                <div class="task-avatars" *ngIf="task.assignedTo && task.assignedTo.length > 0">
                  <div class="avatar-group">
                    <div class="avatar" *ngFor="let contact of getDisplayedContacts(task.assignedTo); let i = index" [style.background-color]="getInitialsColor(contact)" [style.z-index]="getDisplayedContacts(task.assignedTo).length - i + 1">{{ getInitials(contact) }}</div>
                    <div class="remaining-contacts" *ngIf="hasRemainingContacts(task.assignedTo)" [style.z-index]="1">+{{ getRemainingContactsCount(task.assignedTo) }}</div>
                  </div>
                </div>
                <div class="task-priority">
                  <img [src]="getPriorityIcon(task.priority)" [alt]="task.priority || 'medium'" class="priority-icon" />
                </div>
              </div>
            </div>
          </div>
        </div>
      </div>
      </div>

      <!-- Board Thumbnail Overview -->
      <div class="board-thumbnail" *ngIf="showScrollOverview" [class.visible]="showScrollOverview" 
           (click)="onThumbnailClick($event)">
        <div class="thumbnail-header">Board Overview</div>
        <div class="thumbnail-content">
          <div class="thumbnail-columns">
            <div class="thumbnail-column" 
                 *ngFor="let column of boardColumns; let i = index"
                 [class.has-tasks]="column.tasks().length > 0">
              <div class="thumbnail-column-title">{{ column.title }}</div>
              <div class="thumbnail-tasks">
                <div class="thumbnail-task" 
                     *ngFor="let task of column.tasks().slice(0, 8)"
                     [class]="'priority-' + task.priority"></div>
              </div>
            </div>
          </div>
          <div class="thumbnail-viewport" 
               [style.left.px]="thumbnailViewport.left"
               [style.width.px]="thumbnailViewport.width"
               [style.height.px]="thumbnailViewport.height"
               (mousedown)="onViewportMouseDown($event)"></div>
        </div>
      </div>

      <div class="addTaskOverlay" *ngIf="showAddTaskOverlay">
        <div class="addTaskOverlay-content">
          <h2>Add Task</h2>
          <form [formGroup]="taskForm" (ngSubmit)="onSubmit()" class="task-form-wrapper">
            <div class="taskProperties">
              <div class="leftSide">
                <div class="form-group">
                  <label for="title">Title<span class="required">*</span></label>
                  <input type="text" id="title" formControlName="title" [placeholder]="isFieldInvalid('title') ? 'This field is required' : 'Enter a title'" class="form-input" [class.error]="isFieldInvalid('title')" (blur)="taskForm.get('title')?.markAsTouched()" />
                </div>
                <div class="form-group">
                  <label for="description">Description</label>
                  <textarea id="description" formControlName="description" placeholder="Enter a Description" class="form-textarea" rows="4"></textarea>
                </div>
                <div class="form-group date-group">
                  <label for="dueDate">Due date<span class="required">*</span></label>
                  <div class="date-input-wrapper">
                    <input type="date" id="dueDate" formControlName="dueDate" class="form-input date-input" [class.error]="isFieldInvalid('dueDate')" (change)="taskForm.get('dueDate')?.markAsTouched()" />
                    <img src="./assets/img/icon_calendar.svg" alt="Calendar" class="date-icon" />
                  </div>
                  <div *ngIf="isFieldInvalid('dueDate')" class="error-message">This field is required</div>
                </div>
              </div>
              <div class="devider"></div>
              <div class="rightSide">
              <div class="form-group">
                <label>Priority</label>
                <div class="priority-buttons">
                  <button type="button" class="priority-btn" [class.active]="selectedPriority === 'urgent'" (click)="selectPriority('urgent')">
                    Urgent<img src="assets/img/icon_priority_urgent.svg" alt="Urgent" class="priority-icon-overlay urgent-icon" />
                  </button>
                  <button type="button" class="priority-btn" [class.active]="selectedPriority === 'medium'" (click)="selectPriority('medium')">
                    Medium<img src="assets/img/icon_priority_medium.svg" alt="Medium" class="priority-icon-overlay medium-icon" />
                  </button>
                  <button type="button" class="priority-btn" [class.active]="selectedPriority === 'low'" (click)="selectPriority('low')">
                    Low<img src="assets/img/icon_priority_low.svg" alt="Low" class="priority-icon-overlay low-icon" />
                  </button>
                </div>
              </div>

              <div class="form-group">
                <label for="assignedTo">Assigned to</label>
                <div class="custom-select-wrapper">
                  <div class="custom-select" (click)="toggleDropdown()">
                    <div class="selected-contacts" *ngIf="selectedContacts.length > 0; else placeholder">
                      <div class="selected-contact-avatars">
                        <div class="contact-avatar" *ngFor="let contact of selectedContacts.slice(0, 4)" [style.background-color]="getInitialsColor(contact.name)">{{ getInitials(contact.name) }}</div>
                        <div class="more-contacts" *ngIf="selectedContacts.length > 4">+{{ selectedContacts.length - 4 }}</div>
                      </div>
                      <span class="selected-text">{{ getSelectedContactsText() }}</span>
                    </div>
                    <ng-template #placeholder><span class="placeholder">Select contacts to assign</span></ng-template>
                    <div class="dropdown-arrow" [class.open]="isDropdownOpen">▼</div>
                  </div>
                  <div class="dropdown-options" *ngIf="isDropdownOpen">
                    <div class="dropdown-option" *ngFor="let contact of contacts" (click)="toggleContactSelection(contact, $event)">
                      <div class="contact-avatar" [style.background-color]="getInitialsColor(contact.name)">{{ getInitials(contact.name) }}</div>
                      <span class="contact-name">{{ contact.name }}</span>
                      <div class="checkbox-wrapper">
                        <input type="checkbox" [id]="'contact-' + contact.id" [checked]="isContactSelected(contact)" (click)="$event.stopPropagation()" />
                        <label [for]="'contact-' + contact.id" class="checkbox-label"></label>
                      </div>
                    </div>
                  </div>
                </div>
              </div>

              <div class="form-group">
                <label for="category">Category<span class="required">*</span></label>
                <select id="category" formControlName="category" class="form-select" [class.error]="isFieldInvalid('category')" (change)="onCategoryChange($event); debugCategoryStatus()">
                  <option value="">Select task category</option>
                  <option value="technical">Technical Task</option>
                  <option value="user-story">User Story</option>
                </select>
                <div *ngIf="isFieldInvalid('category')" class="error-message">This field is required</div>
              </div>

                <div class="form-group">
                  <label>Subtasks</label>
                  <div class="subtasks-container" formArrayName="subtasks">
                    <div class="subtask-item" *ngFor="let subtask of subtasksFormArray.controls; let i = index" [formGroupName]="i">
                      <div class="subtask-input-group" [class.completed-subtask]="subtask.get('completed')?.value">
                        <input 
                          type="text" 
                          formControlName="title" 
                          class="form-input" 
                          [class.completed]="subtask.get('completed')?.value"
                          placeholder="Enter subtask title" />
                        <div class="subtask-checkbox" (click)="subtask.get('completed')?.setValue(!subtask.get('completed')?.value)">
                          <img *ngIf="subtask.get('completed')?.value" src="./assets/img/icon_checkbox_checked.svg" alt="Checked" />
                          <img *ngIf="!subtask.get('completed')?.value" src="./assets/img/icon_checkbox_unchecked.svg" alt="Unchecked" />
                        </div>
                        <button type="button" class="remove-subtask-btn" (click)="removeSubtask(i)">
                          <img src="./assets/img/icon_cancel.svg" alt="Remove" />
                        </button>
                      </div>
                    </div>
                    <button type="button" class="add-subtask-btn" (click)="addSubtask()">
                      <img src="./assets/img/icon_plus.svg" alt="Add" />
                      Add new subtask
                    </button>
                  </div>
                </div>
              </div>
            </div>
          </form>

          <div class="buttonArea">
            <span>*This field is required</span>
            <div class="button-group">
              <button type="button" class="cancelBtn" (click)="closeAddTaskOverlay()">Cancel</button>
              <button type="button" class="createBtn" (click)="onSubmit()">
                Create Task <img src="./assets/img/icon_done.svg" alt="" />
              </button>
            </div>
          </div>
        </div>
      </div>

      <!-- Task Details Overlay -->
      <div class="taskDetailsOverlay" *ngIf="showTaskDetailsOverlay">
        <div class="taskDetailsOverlay-content" *ngIf="selectedTask">
          <div class="task-details-header">
            <div class="task-category-tag" [ngClass]="'category-' + selectedTask.category">
              {{ selectedTask.category === "technical" ? "Technical Task" : "User Story" }}
            </div>
            <button class="close-btn" (click)="closeTaskDetailsOverlay()">
              <img src="./assets/img/icon_cancel.svg" alt="Close" />
            </button>
          </div>

          <h1 class="task-details-title">{{ selectedTask.title }}</h1>
          
          <div class="task-details-content">
            <div class="task-description" *ngIf="selectedTask.description">
              <h3>Description</h3>
              <p>{{ selectedTask.description }}</p>
            </div>

            <div class="task-due-date" *ngIf="selectedTask.dueDate">
              <h3>Due date:</h3>
              <span>{{ selectedTask.dueDate | date:'dd/MM/yyyy' }}</span>
            </div>

            <div class="task-priority" *ngIf="selectedTask.priority">
              <h3>Priority:</h3>
              <div class="priority-display">
                <img [src]="getPriorityIcon(selectedTask.priority)" [alt]="selectedTask.priority" class="priority-icon" />
                <span class="priority-text">{{ selectedTask.priority | titlecase }}</span>
              </div>
            </div>

            <div class="task-assigned-to" *ngIf="selectedTask.assignedTo && selectedTask.assignedTo.length > 0">
              <h3>Assigned to:</h3>
              <div class="assigned-contacts">
                <!-- Show first 2 contacts directly -->
                <div class="contact-item" *ngFor="let contactName of getDisplayedAssignedContacts(); let i = index">
                  <div class="avatar" [style.background-color]="getInitialsColor(contactName)">
                    {{ getInitials(contactName) }}
                  </div>
                  <span class="contact-name">{{ contactName }}</span>
                </div>
                
                <!-- Show dropdown for remaining contacts if there are more than 2 -->
                <div class="more-contacts-dropdown" *ngIf="hasMoreAssignedContacts()">
                  <!-- Backdrop to close dropdown when clicking outside -->
                  <div class="dropdown-backdrop" *ngIf="showAssignedContactsDropdown" (click)="showAssignedContactsDropdown = false"></div>
                  
                  <div class="dropdown-trigger" (click)="toggleAssignedContactsDropdown()">
                    <span class="more-contacts-text">+{{ getRemainingAssignedContactsCount() }} more</span>
                    <div class="dropdown-arrow" [class.open]="showAssignedContactsDropdown">▼</div>
                  </div>
                  <div class="dropdown-options" *ngIf="showAssignedContactsDropdown">
                    <div class="contact-item dropdown-contact" *ngFor="let contactName of getRemainingAssignedContacts()">
                      <div class="avatar" [style.background-color]="getInitialsColor(contactName)">
                        {{ getInitials(contactName) }}
                      </div>
                      <span class="contact-name">{{ contactName }}</span>
                    </div>
                  </div>
                </div>
              </div>
            </div>

            <div class="task-subtasks" *ngIf="selectedTask.subtasks && selectedTask.subtasks.length > 0">
              <h3>Subtasks</h3>
              <div class="subtasks-progress">
                <div class="progress-bar">
                  <div class="progress-fill" [style.width.%]="getSubtaskProgress()"></div>
                </div>
                <span class="progress-text">{{ getCompletedSubtasksCount() }}/{{ selectedTask.subtasks.length }} done</span>
              </div>
              <div class="subtasks-list">
                <div class="subtask-item" *ngFor="let subtask of selectedTask.subtasks; let i = index" (click)="toggleSubtask(i)">
                  <div class="subtask-checkbox" [class.checked]="subtask.completed">
                    <img *ngIf="subtask.completed" src="./assets/img/icon_checkbox_checked.svg" alt="Checked" />
                    <img *ngIf="!subtask.completed" src="./assets/img/icon_checkbox_unchecked.svg" alt="Unchecked" />
                  </div>
                  <span class="subtask-title" [class.completed]="subtask.completed">{{ subtask.title }}</span>
                </div>
              </div>
            </div>
          </div>

          <div class="task-details-actions">
            <button class="delete-btn" (click)="deleteTask()">
              <img src="./assets/img/icon_delete.svg" alt="Delete" />
            </button>
            <button class="edit-btn" (click)="editTask()">
              <img src="./assets/img/icon_person.svg" alt="Edit" />
            </button>
          </div>
        </div>
      </div>

      <!-- Task Edit Overlay -->
      <div class="taskEditOverlay" *ngIf="isEditingTask && selectedTask">
        <div class="taskEditOverlay-content">
          <div class="task-edit-header">
            <h2>Edit Task</h2>
            <button class="close-btn" (click)="cancelEditTask()">
              <img src="./assets/img/icon_cancel.svg" alt="Close" />
            </button>
          </div>
          
          <form [formGroup]="taskForm" class="task-edit-form">
            <div class="form-group">
              <label for="edit-title">Title<span class="required">*</span></label>
              <input type="text" id="edit-title" formControlName="title" class="form-input" [class.error]="isFieldInvalid('title')" />
            </div>
            
            <div class="form-group">
              <label for="edit-description">Description</label>
              <textarea id="edit-description" formControlName="description" class="form-textarea" rows="4"></textarea>
            </div>
            
            <div class="form-group">
              <label for="edit-dueDate">Due date<span class="required">*</span></label>
              <input type="date" id="edit-dueDate" formControlName="dueDate" class="form-input" [class.error]="isFieldInvalid('dueDate')" />
            </div>
            
            <div class="form-group">
              <label>Priority</label>
              <div class="priority-buttons">
                <button type="button" class="priority-btn urgent" [class.selected]="selectedPriority === 'urgent'" (click)="selectPriority('urgent')">
                  Urgent <img src="./assets/img/icon_priority_urgent.svg" alt="Urgent" />
                </button>
                <button type="button" class="priority-btn medium" [class.selected]="selectedPriority === 'medium'" (click)="selectPriority('medium')">
                  Medium <img src="./assets/img/icon_priority_medium.svg" alt="Medium" />
                </button>
                <button type="button" class="priority-btn low" [class.selected]="selectedPriority === 'low'" (click)="selectPriority('low')">
                  Low <img src="./assets/img/icon_priority_low.svg" alt="Low" />
                </button>
              </div>
            </div>
            
            <div class="form-group">
              <label>Assigned to</label>
              <div class="contacts-dropdown">
                <div class="dropdown-trigger" (click)="toggleDropdown()">
                  <span *ngIf="selectedContacts.length === 0">Select contacts to assign</span>
                  <span *ngIf="selectedContacts.length > 0">{{ selectedContacts.length }} contact(s) selected</span>
                  <img src="./assets/img/icon_cancel.svg" alt="Dropdown" class="dropdown-arrow" />
                </div>
                <div class="dropdown-options" *ngIf="isDropdownOpen">
                  <div class="contact-option" *ngFor="let contact of contacts" (click)="toggleContactSelection(contact, $event)">
                    <div class="contact-checkbox" [class.checked]="isContactSelected(contact)">
                      <img *ngIf="isContactSelected(contact)" src="./assets/img/icon_checkbox_checked.svg" alt="Checked" />
                      <img *ngIf="!isContactSelected(contact)" src="./assets/img/icon_checkbox_unchecked.svg" alt="Unchecked" />
                    </div>
                    <div class="contact-info">
                      <div class="contact-avatar" [style.background-color]="getInitialsColor(contact.name)">{{ getInitials(contact.name) }}</div>
                      <span class="contact-name">{{ contact.name }}</span>
                    </div>
                  </div>
                </div>
              </div>
            </div>
            
            <div class="form-group">
              <label for="edit-category">Category<span class="required">*</span></label>
              <select id="edit-category" formControlName="category" class="form-select" [class.error]="isFieldInvalid('category')">
                <option value="">Select task category</option>
                <option value="technical">Technical Task</option>
                <option value="user-story">User Story</option>
              </select>
            </div>
            
            <div class="form-group">
              <label>Subtasks</label>
              <div class="subtasks-container" formArrayName="subtasks">
                <div class="subtask-item" *ngFor="let subtask of subtasksFormArray.controls; let i = index" [formGroupName]="i">
                  <div class="subtask-input-group" [class.completed-subtask]="subtask.get('completed')?.value">
                    <input 
                      type="text" 
                      formControlName="title" 
                      class="form-input" 
                      [class.completed]="subtask.get('completed')?.value"
                      placeholder="Enter subtask title" />
                    <div class="subtask-checkbox" (click)="subtask.get('completed')?.setValue(!subtask.get('completed')?.value)">
                      <img *ngIf="subtask.get('completed')?.value" src="./assets/img/icon_checkbox_checked.svg" alt="Checked" />
                      <img *ngIf="!subtask.get('completed')?.value" src="./assets/img/icon_checkbox_unchecked.svg" alt="Unchecked" />
                    </div>
                    <button type="button" class="remove-subtask-btn" (click)="removeSubtask(i)">
                      <img src="./assets/img/icon_cancel.svg" alt="Remove" />
                    </button>
                  </div>
                </div>
                <button type="button" class="add-subtask-btn" (click)="addSubtask()">
                  <img src="./assets/img/icon_plus.svg" alt="Add" />
                  Add new subtask
                </button>
              </div>
            </div>
          </form>
          
          <div class="task-edit-actions">
            <button class="cancel-btn" (click)="cancelEditTask()">Cancel</button>
            <button class="save-btn" (click)="saveTaskChanges()">Save Changes</button>
          </div>
        </div>
      </div>
    </div>
  </div>
</div><|MERGE_RESOLUTION|>--- conflicted
+++ resolved
@@ -17,7 +17,6 @@
         </div>
       </div>
 
-<<<<<<< HEAD
       <div class="board-container" >
 
         <div class="no-search-results" [style.display]="noSearchResults ? 'flex' : 'none'">
@@ -29,7 +28,6 @@
             <button class="board-add-task-button" *ngIf="column.showAddButton" (click)="openAddTaskOverlay(column.id)">+</button>
           </div>
           <div class="task-list">
-=======
       <div class="board-scroll-wrapper" #boardScrollWrapper>
         <div class="board-container">
           <div class="no-search-results" [style.display]="noSearchResults ? 'flex' : 'none'">
@@ -41,7 +39,6 @@
               <button class="board-add-task-button" *ngIf="column.showAddButton" (click)="openAddTaskOverlay(column.id)">+</button>
             </div>
             <div class="task-list">
->>>>>>> af74ff1e
             <!-- Empty state when no tasks -->
             <div class="empty-state" *ngIf="column.tasks().length === 0">
               <span class="empty-message">{{ column.emptyMessage }}</span>
