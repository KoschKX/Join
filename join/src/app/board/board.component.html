<div class="content-wrapper">
  <div class="board-contents">
    <div class="default-content-container">
      <div class="component-header">
        <div class="component-title-bar">
          <h1 class="component-title">Board</h1>

          <!-- Desktop Search -->
          <div class="search-add-box desktop-only">
            <div class="search-input-wrapper">
              <input type="text" class="search-input" placeholder="Find task" 
                     [(ngModel)]="searchTerm" (input)="onSearchChange()" />
              <img src="./assets/img/icon_search.png" alt="Search" class="search-icon" />
            </div>
            <button class="desktop-header-add-button header-add-task-button" (click)="openAddTaskOverlay()">Add task +</button>
          </div>

          <!-- Mobile Search -->
          <div class="mobile-only mobile-search-box">
            <input type="text" class="search-input" placeholder="Find task" 
                   [(ngModel)]="searchTerm" (input)="onSearchChange()" />
            <img src="./assets/img/icon_search.png" alt="Search" class="search-icon" />
          </div>
        </div>
      </div>

      <div class="board-scroll-wrapper" #boardScrollWrapper>
        <div class="board-container">
          <!-- No Search Results Message -->
          <div class="no-search-results" [style.display]="noSearchResults ? 'flex' : 'none'">
<<<<<<< HEAD
              <h2>Keine Suchergebnisse gefunden</h2>
            </div>
          <div class="board-column" *ngFor="let column of boardColumns" 
               [attr.data-column]="column.id"
               (dragover)="onColumnDragOver($event, column.id)"
               (dragleave)="onColumnDragLeave($event)"
               (drop)="onColumnDrop($event, column.id)">
=======
            <h2>no search results found</h2>
          </div>
          
          <div class="board-column" *ngFor="let column of boardColumns" [style.display]="noSearchResults ? 'none' : 'flex'">
>>>>>>> a2fd5f49
            <div class="column-header">
              <h2 class="column-title">{{ column.title }}</h2>
              <button class="board-add-task-button" *ngIf="column.showAddButton" (click)="openAddTaskOverlay(column.id)">+</button>
            </div>
            <div class="task-list"
                 (dragover)="onColumnDragOver($event, column.id)"
                 (dragleave)="onColumnDragLeave($event)">
            <!-- Drag placeholder -->
            <div class="drag-placeholder" 
                 *ngIf="dragPlaceholderVisible && dragOverColumn === column.id"
                 [style.height.px]="dragPlaceholderHeight">
            </div>
            <!-- Empty state when no tasks -->
            <div class="empty-state" *ngIf="column.tasks().length === 0 && !dragPlaceholderVisible">
              <span class="empty-message">{{ column.emptyMessage }}</span>
            </div>
            <!-- Tasks -->
            <div class="task-card" *ngFor="let task of getFilteredTasks(column.tasks())" 
                 (click)="openTaskDetails(task)" 
                 (mousedown)="onTaskMouseDown($event, task)"
                 (touchstart)="onTaskTouchStart($event, task)"
                 [attr.data-priority]="task.priority"
                 [class.task-dragging-original]="draggedTask?.id === task.id">
              <div class="task-category-tag" [ngClass]="'category-' + task.category">{{ task.category === "technical" ? "Technical Task" : "User Story" }}</div>
              <h3 class="task-title">{{ task.title }}</h3>
              <p class="task-description">{{ task.description }}</p>
              <div class="task-progress" *ngIf="task.subtasks && task.subtasks.length > 0">
                <div class="progress-bar">
                  <div class="progress-fill" [style.width.%]="getTaskProgress(task)"></div>
                </div>
                <span class="progress-text">{{ getCompletedSubtasks(task) }}/{{ task.subtasks.length }} Subtasks</span>
              </div>
              <div class="task-footer">
                <div class="task-avatars" *ngIf="task.assignedTo && task.assignedTo.length > 0">
                  <div class="avatar-group">
                    <div class="avatar" *ngFor="let contact of getDisplayedContacts(task.assignedTo); let i = index" [style.background-color]="getInitialsColor(contact)" [style.z-index]="getDisplayedContacts(task.assignedTo).length - i + 1">{{ getInitials(contact) }}</div>
                    <div class="remaining-contacts" *ngIf="hasRemainingContacts(task.assignedTo)" [style.z-index]="1">+{{ getRemainingContactsCount(task.assignedTo) }}</div>
                  </div>
                </div>
                <div class="task-priority">
                  <img [src]="getPriorityIcon(task.priority)" [alt]="task.priority || 'medium'" class="priority-icon" />
                </div>
              </div>
            </div>
          </div>
        </div>
      </div>
      </div>

      <!-- Board Thumbnail Overview -->
      <div class="board-thumbnail" *ngIf="showScrollOverview" [class.visible]="showScrollOverview" 
           (click)="onThumbnailClick($event)">
        <div class="thumbnail-header">Board Overview</div>
        <div class="thumbnail-content">
          <div class="thumbnail-columns">
            <div class="thumbnail-column" 
                 *ngFor="let column of boardColumns; let i = index"
                 [class.has-tasks]="column.tasks().length > 0">
              <div class="thumbnail-column-title">{{ column.title }}</div>
              <div class="thumbnail-tasks">
                <div class="thumbnail-task" 
                     *ngFor="let task of column.tasks().slice(0, 8)"
                     [class]="'priority-' + task.priority"></div>
              </div>
            </div>
          </div>
          <div class="thumbnail-viewport" 
               [style.left.px]="thumbnailViewport.left"
               [style.width.px]="thumbnailViewport.width"
               [style.height.px]="thumbnailViewport.height"
               (mousedown)="onViewportMouseDown($event)"></div>
        </div>
      </div>

      <div class="addTaskOverlay" *ngIf="showAddTaskOverlay">
        <div class="addTaskOverlay-content">
          <h2>Add Task</h2>
          <form [formGroup]="taskForm" (ngSubmit)="onSubmit()" class="task-form-wrapper">
            <div class="taskProperties">
              <div class="leftSide">
                <div class="form-group">
                  <label for="title">Title<span class="required">*</span></label>
                  <input type="text" id="title" formControlName="title" [placeholder]="isFieldInvalid('title') ? 'This field is required' : 'Enter a title'" class="form-input" [class.error]="isFieldInvalid('title')" (blur)="taskForm.get('title')?.markAsTouched()" />
                </div>
                <div class="form-group">
                  <label for="description">Description</label>
                  <textarea id="description" formControlName="description" placeholder="Enter a Description" class="form-textarea" rows="4"></textarea>
                </div>
                <div class="form-group date-group">
                  <label for="dueDate">Due date<span class="required">*</span></label>
                  <div class="date-input-wrapper">
                    <input type="date" id="dueDate" formControlName="dueDate" class="form-input date-input" [class.error]="isFieldInvalid('dueDate')" (change)="taskForm.get('dueDate')?.markAsTouched()" />
                    <img src="./assets/img/icon_calendar.svg" alt="Calendar" class="date-icon" />
                  </div>
                  <div *ngIf="isFieldInvalid('dueDate')" class="error-message">This field is required</div>
                </div>
              </div>
              <div class="devider"></div>
              <div class="rightSide">
              <div class="form-group">
                <label>Priority</label>
                <div class="priority-buttons">
                  <button type="button" class="priority-btn" [class.active]="selectedPriority === 'urgent'" (click)="selectPriority('urgent')">
                    Urgent<img src="assets/img/icon_priority_urgent.svg" alt="Urgent" class="priority-icon-overlay urgent-icon" />
                  </button>
                  <button type="button" class="priority-btn" [class.active]="selectedPriority === 'medium'" (click)="selectPriority('medium')">
                    Medium<img src="assets/img/icon_priority_medium.svg" alt="Medium" class="priority-icon-overlay medium-icon" />
                  </button>
                  <button type="button" class="priority-btn" [class.active]="selectedPriority === 'low'" (click)="selectPriority('low')">
                    Low<img src="assets/img/icon_priority_low.svg" alt="Low" class="priority-icon-overlay low-icon" />
                  </button>
                </div>
              </div>

              <div class="form-group">
                <label for="assignedTo">Assigned to</label>
                <div class="custom-select-wrapper">
                  <div class="custom-select" (click)="toggleDropdown()">
                    <div class="selected-contacts" *ngIf="selectedContacts.length > 0; else placeholder">
                      <div class="selected-contact-avatars">
                        <div class="contact-avatar" *ngFor="let contact of selectedContacts.slice(0, 4)" [style.background-color]="getInitialsColor(contact.name)">{{ getInitials(contact.name) }}</div>
                        <div class="more-contacts" *ngIf="selectedContacts.length > 4">+{{ selectedContacts.length - 4 }}</div>
                      </div>
                      <span class="selected-text">{{ getSelectedContactsText() }}</span>
                    </div>
                    <ng-template #placeholder><span class="placeholder">Select contacts to assign</span></ng-template>
                    <div class="dropdown-arrow" [class.open]="isDropdownOpen">▼</div>
                  </div>
                  <div class="dropdown-options" *ngIf="isDropdownOpen">
                    <div class="dropdown-option" *ngFor="let contact of contacts" (click)="toggleContactSelection(contact, $event)">
                      <div class="contact-avatar" [style.background-color]="getInitialsColor(contact.name)">{{ getInitials(contact.name) }}</div>
                      <span class="contact-name">{{ contact.name }}</span>
                      <div class="checkbox-wrapper">
                        <input type="checkbox" [id]="'contact-' + contact.id" [checked]="isContactSelected(contact)" (click)="$event.stopPropagation()" />
                        <label [for]="'contact-' + contact.id" class="checkbox-label"></label>
                      </div>
                    </div>
                  </div>
                </div>
              </div>

              <div class="form-group">
                <label for="category">Category<span class="required">*</span></label>
                <select id="category" formControlName="category" class="form-select" [class.error]="isFieldInvalid('category')" (change)="onCategoryChange($event); debugCategoryStatus()">
                  <option value="">Select task category</option>
                  <option value="technical">Technical Task</option>
                  <option value="user-story">User Story</option>
                </select>
                <div *ngIf="isFieldInvalid('category')" class="error-message">This field is required</div>
              </div>

                <div class="form-group">
                  <label>Subtasks</label>
                  <div class="subtasks-container" formArrayName="subtasks">
                    <div class="subtask-item" *ngFor="let subtask of subtasksFormArray.controls; let i = index" [formGroupName]="i">
                      <div class="subtask-input-group" [class.completed-subtask]="subtask.get('completed')?.value">
                        <input 
                          type="text" 
                          formControlName="title" 
                          class="form-input" 
                          [class.completed]="subtask.get('completed')?.value"
                          placeholder="Enter subtask title" />
                        <div class="subtask-checkbox" (click)="subtask.get('completed')?.setValue(!subtask.get('completed')?.value)">
                          <img *ngIf="subtask.get('completed')?.value" src="./assets/img/icon_checkbox_checked.svg" alt="Checked" />
                          <img *ngIf="!subtask.get('completed')?.value" src="./assets/img/icon_checkbox_unchecked.svg" alt="Unchecked" />
                        </div>
                        <button type="button" class="remove-subtask-btn" (click)="removeSubtask(i)">
                          <img src="./assets/img/icon_cancel.svg" alt="Remove" />
                        </button>
                      </div>
                    </div>
                    <button type="button" class="add-subtask-btn" (click)="addSubtask()">
                      <img src="./assets/img/icon_plus.svg" alt="Add" />
                      Add new subtask
                    </button>
                  </div>
                </div>
              </div>
            </div>
          </form>

          <div class="buttonArea">
            <span>*This field is required</span>
            <div class="button-group">
              <button type="button" class="cancelBtn" (click)="closeAddTaskOverlay()">Cancel</button>
              <button type="button" class="createBtn" (click)="onSubmit()">
                Create Task <img src="./assets/img/icon_done.svg" alt="" />
              </button>
            </div>
          </div>
        </div>
      </div>

      <!-- Task Details Overlay -->
      <div class="taskDetailsOverlay" *ngIf="showTaskDetailsOverlay">
        <div class="taskDetailsOverlay-content" *ngIf="selectedTask">
          <div class="task-details-header">
            <div class="task-category-tag" [ngClass]="'category-' + selectedTask.category">
              {{ selectedTask.category === "technical" ? "Technical Task" : "User Story" }}
            </div>
            <button class="close-btn" (click)="closeTaskDetailsOverlay()">
              <img src="./assets/img/icon_cancel.svg" alt="Close" />
            </button>
          </div>

          <h1 class="task-details-title">{{ selectedTask.title }}</h1>
          
          <div class="task-details-content">
            <div class="task-description" *ngIf="selectedTask.description">
              <h3>Description</h3>
              <p>{{ selectedTask.description }}</p>
            </div>

            <div class="task-due-date" *ngIf="selectedTask.dueDate">
              <h3>Due date:</h3>
              <span>{{ selectedTask.dueDate | date:'dd/MM/yyyy' }}</span>
            </div>

            <div class="task-priority" *ngIf="selectedTask.priority">
              <h3>Priority:</h3>
              <div class="priority-display">
                <img [src]="getPriorityIcon(selectedTask.priority)" [alt]="selectedTask.priority" class="priority-icon" />
                <span class="priority-text">{{ selectedTask.priority | titlecase }}</span>
              </div>
            </div>

            <div class="task-assigned-to" *ngIf="selectedTask.assignedTo && selectedTask.assignedTo.length > 0">
              <h3>Assigned to:</h3>
              <div class="assigned-contacts">
                <!-- Show first 2 contacts directly -->
                <div class="contact-item" *ngFor="let contactName of getDisplayedAssignedContacts(); let i = index">
                  <div class="avatar" [style.background-color]="getInitialsColor(contactName)">
                    {{ getInitials(contactName) }}
                  </div>
                  <span class="contact-name">{{ contactName }}</span>
                </div>
                
                <!-- Show dropdown for remaining contacts if there are more than 2 -->
                <div class="more-contacts-dropdown" *ngIf="hasMoreAssignedContacts()">
                  <!-- Backdrop to close dropdown when clicking outside -->
                  <div class="dropdown-backdrop" *ngIf="showAssignedContactsDropdown" (click)="showAssignedContactsDropdown = false"></div>
                  
                  <div class="dropdown-trigger" (click)="toggleAssignedContactsDropdown()">
                    <span class="more-contacts-text">+{{ getRemainingAssignedContactsCount() }} more</span>
                    <div class="dropdown-arrow" [class.open]="showAssignedContactsDropdown">▼</div>
                  </div>
                  <div class="dropdown-options" *ngIf="showAssignedContactsDropdown">
                    <div class="contact-item dropdown-contact" *ngFor="let contactName of getRemainingAssignedContacts()">
                      <div class="avatar" [style.background-color]="getInitialsColor(contactName)">
                        {{ getInitials(contactName) }}
                      </div>
                      <span class="contact-name">{{ contactName }}</span>
                    </div>
                  </div>
                </div>
              </div>
            </div>

            <div class="task-subtasks" *ngIf="selectedTask.subtasks && selectedTask.subtasks.length > 0">
              <h3>Subtasks</h3>
              <div class="subtasks-progress">
                <div class="progress-bar">
                  <div class="progress-fill" [style.width.%]="getSubtaskProgress()"></div>
                </div>
                <span class="progress-text">{{ getCompletedSubtasksCount() }}/{{ selectedTask.subtasks.length }} done</span>
              </div>
              <div class="subtasks-list">
                <div class="subtask-item" *ngFor="let subtask of selectedTask.subtasks; let i = index" (click)="toggleSubtask(i)">
                  <div class="subtask-checkbox" [class.checked]="subtask.completed">
                    <img *ngIf="subtask.completed" src="./assets/img/icon_checkbox_checked.svg" alt="Checked" />
                    <img *ngIf="!subtask.completed" src="./assets/img/icon_checkbox_unchecked.svg" alt="Unchecked" />
                  </div>
                  <span class="subtask-title" [class.completed]="subtask.completed">{{ subtask.title }}</span>
                </div>
              </div>
            </div>
          </div>

          <div class="task-details-actions">
            <button class="delete-btn" (click)="deleteTask()">
              <img src="./assets/img/icon_delete.svg" alt="Delete" />
            </button>
            <button class="edit-btn" (click)="editTask()">
              <img src="./assets/img/icon_person.svg" alt="Edit" />
            </button>
          </div>
        </div>
      </div>

      <!-- Task Edit Overlay -->
      <div class="taskEditOverlay" *ngIf="isEditingTask && selectedTask">
        <div class="taskEditOverlay-content">
          <div class="task-edit-header">
            <h2>Edit Task</h2>
            <button class="close-btn" (click)="cancelEditTask()">
              <img src="./assets/img/icon_cancel.svg" alt="Close" />
            </button>
          </div>
          
          <form [formGroup]="taskForm" class="task-edit-form">
            <div class="form-group">
              <label for="edit-title">Title<span class="required">*</span></label>
              <input type="text" id="edit-title" formControlName="title" class="form-input" [class.error]="isFieldInvalid('title')" />
            </div>
            
            <div class="form-group">
              <label for="edit-description">Description</label>
              <textarea id="edit-description" formControlName="description" class="form-textarea" rows="4"></textarea>
            </div>
            
            <div class="form-group">
              <label for="edit-dueDate">Due date<span class="required">*</span></label>
              <input type="date" id="edit-dueDate" formControlName="dueDate" class="form-input" [class.error]="isFieldInvalid('dueDate')" />
            </div>
            
            <div class="form-group">
              <label>Priority</label>
              <div class="priority-buttons">
                <button type="button" class="priority-btn urgent" [class.selected]="selectedPriority === 'urgent'" (click)="selectPriority('urgent')">
                  Urgent <img src="./assets/img/icon_priority_urgent.svg" alt="Urgent" />
                </button>
                <button type="button" class="priority-btn medium" [class.selected]="selectedPriority === 'medium'" (click)="selectPriority('medium')">
                  Medium <img src="./assets/img/icon_priority_medium.svg" alt="Medium" />
                </button>
                <button type="button" class="priority-btn low" [class.selected]="selectedPriority === 'low'" (click)="selectPriority('low')">
                  Low <img src="./assets/img/icon_priority_low.svg" alt="Low" />
                </button>
              </div>
            </div>
            
            <div class="form-group">
              <label>Assigned to</label>
              <div class="contacts-dropdown">
                <div class="dropdown-trigger" (click)="toggleDropdown()">
                  <span *ngIf="selectedContacts.length === 0">Select contacts to assign</span>
                  <span *ngIf="selectedContacts.length > 0">{{ selectedContacts.length }} contact(s) selected</span>
                  <img src="./assets/img/icon_cancel.svg" alt="Dropdown" class="dropdown-arrow" />
                </div>
                <div class="dropdown-options" *ngIf="isDropdownOpen">
                  <div class="contact-option" *ngFor="let contact of contacts" (click)="toggleContactSelection(contact, $event)">
                    <div class="contact-checkbox" [class.checked]="isContactSelected(contact)">
                      <img *ngIf="isContactSelected(contact)" src="./assets/img/icon_checkbox_checked.svg" alt="Checked" />
                      <img *ngIf="!isContactSelected(contact)" src="./assets/img/icon_checkbox_unchecked.svg" alt="Unchecked" />
                    </div>
                    <div class="contact-info">
                      <div class="contact-avatar" [style.background-color]="getInitialsColor(contact.name)">{{ getInitials(contact.name) }}</div>
                      <span class="contact-name">{{ contact.name }}</span>
                    </div>
                  </div>
                </div>
              </div>
            </div>
            
            <div class="form-group">
              <label for="edit-category">Category<span class="required">*</span></label>
              <select id="edit-category" formControlName="category" class="form-select" [class.error]="isFieldInvalid('category')">
                <option value="">Select task category</option>
                <option value="technical">Technical Task</option>
                <option value="user-story">User Story</option>
              </select>
            </div>
            
            <div class="form-group">
              <label>Subtasks</label>
              <div class="subtasks-container" formArrayName="subtasks">
                <div class="subtask-item" *ngFor="let subtask of subtasksFormArray.controls; let i = index" [formGroupName]="i">
                  <div class="subtask-input-group" [class.completed-subtask]="subtask.get('completed')?.value">
                    <input 
                      type="text" 
                      formControlName="title" 
                      class="form-input" 
                      [class.completed]="subtask.get('completed')?.value"
                      placeholder="Enter subtask title" />
                    <div class="subtask-checkbox" (click)="subtask.get('completed')?.setValue(!subtask.get('completed')?.value)">
                      <img *ngIf="subtask.get('completed')?.value" src="./assets/img/icon_checkbox_checked.svg" alt="Checked" />
                      <img *ngIf="!subtask.get('completed')?.value" src="./assets/img/icon_checkbox_unchecked.svg" alt="Unchecked" />
                    </div>
                    <button type="button" class="remove-subtask-btn" (click)="removeSubtask(i)">
                      <img src="./assets/img/icon_cancel.svg" alt="Remove" />
                    </button>
                  </div>
                </div>
                <button type="button" class="add-subtask-btn" (click)="addSubtask()">
                  <img src="./assets/img/icon_plus.svg" alt="Add" />
                  Add new subtask
                </button>
              </div>
            </div>
          </form>
          
          <div class="task-edit-actions">
            <button class="cancel-btn" (click)="cancelEditTask()">Cancel</button>
            <button class="save-btn" (click)="saveTaskChanges()">Save Changes</button>
          </div>
        </div>
      </div>
    </div>
  </div>
</div><|MERGE_RESOLUTION|>--- conflicted
+++ resolved
@@ -28,20 +28,14 @@
         <div class="board-container">
           <!-- No Search Results Message -->
           <div class="no-search-results" [style.display]="noSearchResults ? 'flex' : 'none'">
-<<<<<<< HEAD
-              <h2>Keine Suchergebnisse gefunden</h2>
-            </div>
-          <div class="board-column" *ngFor="let column of boardColumns" 
+            <h2>no search results found</h2>
+          </div>
+          
+          <div class="board-column" *ngFor="let column of boardColumns" [style.display]="noSearchResults ? 'none' : 'flex'" 
                [attr.data-column]="column.id"
                (dragover)="onColumnDragOver($event, column.id)"
                (dragleave)="onColumnDragLeave($event)"
                (drop)="onColumnDrop($event, column.id)">
-=======
-            <h2>no search results found</h2>
-          </div>
-          
-          <div class="board-column" *ngFor="let column of boardColumns" [style.display]="noSearchResults ? 'none' : 'flex'">
->>>>>>> a2fd5f49
             <div class="column-header">
               <h2 class="column-title">{{ column.title }}</h2>
               <button class="board-add-task-button" *ngIf="column.showAddButton" (click)="openAddTaskOverlay(column.id)">+</button>
