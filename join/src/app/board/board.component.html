<div class="content-wrapper">
  <div class="board-contents">
    <div class="default-content-container">
      <div class="component-header">
        <div class="component-title-bar">
          <h1 class="component-title">Board</h1>

          <!-- Desktop version: search + text-button -->
          <div class="search-add-box desktop-only">
            <input type="text" class="search-input" placeholder="Find task" />
            <button class="add-button" (click)="openAddTaskOverlay()">
              Add task +
            </button>
          </div>

          <!-- Mobile version: icon-only button -->
          <div class="mobile-only mobile-add-icon-box">
            <button class="add-task-button" (click)="openAddTaskOverlay()">
              +
            </button>
          </div>
        </div>

        <div class="mobile-only mobile-search-box">
          <input type="text" class="search-input" placeholder="Find task" />
        </div>
      </div>

      <div class="board-container">
        <div class="board-column">
          <div class="column-header">
            <h2 class="column-title">To Do</h2>
            <button
              class="board-add-task-button"
              (click)="openAddTaskOverlay('todo')"
            >
              +
            </button>
          </div>
          <div class="task-list">
            <div class="task-card" *ngFor="let task of todoTasks">
              <div
                class="task-category-tag"
                [ngClass]="'category-' + task.category"
              >
                {{
                  task.category === "technical"
                    ? "Technical Task"
                    : "User Story"
                }}
              </div>
              <h3 class="task-title">{{ task.title }}</h3>
              <p class="task-description">{{ task.description }}</p>

              <div
                class="task-progress"
                *ngIf="task.subtasks && task.subtasks.length > 0"
              >
                <div class="progress-bar">
                  <div
                    class="progress-fill"
                    [style.width.%]="getTaskProgress(task)"
                  ></div>
                </div>
                <span class="progress-text"
                  >{{ getCompletedSubtasks(task) }}/{{
                    task.subtasks.length
                  }}
                  Subtasks</span
                >
              </div>

              <div class="task-footer">
                <div class="task-avatars" *ngIf="task.assignedTo">
                  <div class="avatar-group">
                    <div
                      class="avatar"
                      [style.background-color]="getAvatarColor(task.assignedTo)"
                    >
                      {{ getInitials(task.assignedTo) }}
                    </div>
                  </div>
                </div>
                <div class="task-priority" *ngIf="task.priority">
                  <img
                    [src]="getPriorityIcon(task.priority)"
                    [alt]="task.priority"
                    class="priority-icon"
                  />
                </div>
              </div>
            </div>
          </div>
        </div>
        <div class="board-column">
          <div class="column-header">
            <h2 class="column-title">In Progress</h2>
            <button
              class="board-add-task-button"
              (click)="openAddTaskOverlay('inprogress')"
            >
              +
            </button>
          </div>
          <div class="task-list">
            <div class="task-card" *ngFor="let task of inProgressTasks">
              <div
                class="task-category-tag"
                [ngClass]="'category-' + task.category"
              >
                {{
                  task.category === "technical"
                    ? "Technical Task"
                    : "User Story"
                }}
              </div>
              <h3 class="task-title">{{ task.title }}</h3>
              <p class="task-description">{{ task.description }}</p>

              <div
                class="task-progress"
                *ngIf="task.subtasks && task.subtasks.length > 0"
              >
                <div class="progress-bar">
                  <div
                    class="progress-fill"
                    [style.width.%]="getTaskProgress(task)"
                  ></div>
                </div>
                <span class="progress-text"
                  >{{ getCompletedSubtasks(task) }}/{{
                    task.subtasks.length
                  }}
                  Subtasks</span
                >
              </div>

              <div class="task-footer">
                <div class="task-avatars" *ngIf="task.assignedTo">
                  <div class="avatar-group">
                    <div
                      class="avatar"
                      [style.background-color]="getAvatarColor(task.assignedTo)"
                    >
                      {{ getInitials(task.assignedTo) }}
                    </div>
                  </div>
                </div>
                <div class="task-priority" *ngIf="task.priority">
                  <img
                    [src]="getPriorityIcon(task.priority)"
                    [alt]="task.priority"
                    class="priority-icon"
                  />
                </div>
              </div>
            </div>
          </div>
        </div>
        <div class="board-column">
          <div class="column-header">
            <h2 class="column-title">Awaiting feedback</h2>
            <button
              class="board-add-task-button"
              (click)="openAddTaskOverlay('awaiting')"
            >
              +
            </button>
          </div>
          <div class="task-list">
            <div class="task-card" *ngFor="let task of awaitingFeedbackTasks">
              <div
                class="task-category-tag"
                [ngClass]="'category-' + task.category"
              >
                {{
                  task.category === "technical"
                    ? "Technical Task"
                    : "User Story"
                }}
              </div>
              <h3 class="task-title">{{ task.title }}</h3>
              <p class="task-description">{{ task.description }}</p>

              <div
                class="task-progress"
                *ngIf="task.subtasks && task.subtasks.length > 0"
              >
                <div class="progress-bar">
                  <div
                    class="progress-fill"
                    [style.width.%]="getTaskProgress(task)"
                  ></div>
                </div>
                <span class="progress-text"
                  >{{ getCompletedSubtasks(task) }}/{{
                    task.subtasks.length
                  }}
                  Subtasks</span
                >
              </div>

              <div class="task-footer">
                <div class="task-avatars" *ngIf="task.assignedTo">
                  <div class="avatar-group">
                    <div
                      class="avatar"
                      [style.background-color]="getAvatarColor(task.assignedTo)"
                    >
                      {{ getInitials(task.assignedTo) }}
                    </div>
                  </div>
                </div>
                <div class="task-priority" *ngIf="task.priority">
                  <img
                    [src]="getPriorityIcon(task.priority)"
                    [alt]="task.priority"
                    class="priority-icon"
                  />
                </div>
              </div>
            </div>
          </div>
        </div>
        <div class="board-column">
          <div class="column-header">
            <h2 class="column-title">Done</h2>
          </div>
          <div class="task-list">
            <div class="task-card" *ngFor="let task of doneTasks">
              <div
                class="task-category-tag"
                [ngClass]="'category-' + task.category"
              >
                {{
                  task.category === "technical"
                    ? "Technical Task"
                    : "User Story"
                }}
              </div>
              <h3 class="task-title">{{ task.title }}</h3>
              <p class="task-description">{{ task.description }}</p>

              <div
                class="task-progress"
                *ngIf="task.subtasks && task.subtasks.length > 0"
              >
                <div class="progress-bar">
                  <div
                    class="progress-fill"
                    [style.width.%]="getTaskProgress(task)"
                  ></div>
                </div>
                <span class="progress-text"
                  >{{ getCompletedSubtasks(task) }}/{{
                    task.subtasks.length
                  }}
                  Subtasks</span
                >
              </div>

              <div class="task-footer">
                <div class="task-avatars" *ngIf="task.assignedTo">
                  <div class="avatar-group">
                    <div
                      class="avatar"
                      [style.background-color]="getAvatarColor(task.assignedTo)"
                    >
                      {{ getInitials(task.assignedTo) }}
                    </div>
                  </div>
                </div>
                <div class="task-priority" *ngIf="task.priority">
                  <img
                    [src]="getPriorityIcon(task.priority)"
                    [alt]="task.priority"
                    class="priority-icon"
                  />
                </div>
              </div>
            </div>
          </div>
        </div>
      </div>

      <div class="addTaskOverlay" *ngIf="showAddTaskOverlay">
        <div class="addTaskOverlay-content">
          <h2>Add Task</h2>
          <div class="taskProperties">
            <div class="leftSide">
              <form
                [formGroup]="taskForm"
                (ngSubmit)="onSubmit()"
                class="task-form"
              >
                <div class="form-group">
                  <label for="title"
                    >Title<span class="required">*</span></label
                  >
                  <input
                    type="text"
                    id="title"
                    formControlName="title"
                    [placeholder]="
                      isFieldInvalid('title')
                        ? 'This field is required'
                        : 'Enter a title'
                    "
                    class="form-input"
                    [class.error]="isFieldInvalid('title')"
                    (blur)="taskForm.get('title')?.markAsTouched()"
                  />
                </div>

                <div class="form-group">
                  <label for="description">Description</label>
                  <textarea
                    id="description"
                    formControlName="description"
                    placeholder="Enter a Description"
                    class="form-textarea"
                    rows="4"
                  ></textarea>
                </div>

                <div class="form-group date-group">
                  <label for="dueDate"
                    >Due date<span class="required">*</span></label
                  >
                  <div class="date-input-wrapper">
                    <input
                      type="date"
                      id="dueDate"
                      formControlName="dueDate"
                      class="form-input date-input"
                      [class.error]="isFieldInvalid('dueDate')"
                      (change)="taskForm.get('dueDate')?.markAsTouched()"
                    />
                    <img
                      src="./assets/img/icon_calendar.svg"
                      alt="Calendar"
                      class="date-icon"
                    />
                  </div>
                  <div *ngIf="isFieldInvalid('dueDate')" class="error-message">
                    This field is required
                  </div>
                </div>
              </form>
            </div>
            <div class="devider"></div>
            <div class="rightSide">
              <div class="form-group">
                <label>Priority</label>
                <div class="priority-buttons">
                  <button
                    type="button"
                    class="priority-btn"
                    [class.active]="selectedPriority === 'urgent'"
                    (click)="selectPriority('urgent')"
                  >
                    Urgent
                    <span class="priority-icon">🔺</span>
                  </button>
                  <button
                    type="button"
                    class="priority-btn"
                    [class.active]="selectedPriority === 'medium'"
                    (click)="selectPriority('medium')"
                  >
                    Medium
                    <span class="priority-icon">🟰</span>
                  </button>
                  <button
                    type="button"
                    class="priority-btn"
                    [class.active]="selectedPriority === 'low'"
                    (click)="selectPriority('low')"
                  >
                    Low
                    <span class="priority-icon">🔻</span>
                  </button>
                </div>
              </div>

              <div class="form-group" [formGroup]="taskForm">
                <label for="assignedTo">Assigned to</label>
                <select
                  id="assignedTo"
                  formControlName="assignedTo"
                  class="form-select"
                >
                  <option value="">Select contacts to assign</option>
                  <option value="John Doe">John Doe</option>
                  <option value="Jane Smith">Jane Smith</option>
                  <option value="Mike Johnson">Mike Johnson</option>
                  <option value="Anna Schmidt">Anna Schmidt</option>
                  <option value="Ben Zeller">Ben Zeller</option>
                  <option value="Emily Foster">Emily Foster</option>
                  <option value="Sarah Miller">Sarah Miller</option>
                </select>
              </div>

              <div class="form-group" [formGroup]="taskForm">
                <label for="category"
                  >Category<span class="required">*</span></label
                >
                <select
                  id="category"
                  formControlName="category"
                  class="form-select"
                  [class.error]="isFieldInvalid('category')"
                  (change)="onCategoryChange($event); debugCategoryStatus()"
                >
                  <option value="">Select task category</option>
                  <option value="technical">Technical Task</option>
                  <option value="user-story">User Story</option>
                </select>
                <div *ngIf="isFieldInvalid('category')" class="error-message">
                  This field is required
                </div>
              </div>

              <div class="form-group">
                <label>Subtasks</label>
                <div class="subtasks-input-wrapper">
                  <input
                    type="text"
                    placeholder="Add new subtask"
                    class="form-input subtask-input"
                  />
                  <img
                    src="./assets/img/icon_plus.svg"
                    alt="Add"
                    class="subtask-add-icon"
                  />
                </div>
              </div>
            </div>
          </div>

          <div class="buttonArea">
            <span
              *ngIf="
                taskForm.invalid &&
                taskForm.touched &&
                (isFieldInvalid('title') ||
                  isFieldInvalid('dueDate') ||
                  isFieldInvalid('category'))
              "
              >This field is required</span
            >
            <div class="button-group">
              <button
                type="button"
                class="cancelBtn"
                (click)="closeAddTaskOverlay()"
              >
                Cancel
              </button>
              <button type="button" class="createBtn" (click)="onSubmit()">
                Create Task <img src="./assets/img/icon_done.svg" alt="" />
              </button>
            </div>
          </div>
<<<<<<< HEAD
=======

          <div class="form-group" [formGroup]="taskForm">
            <label for="assignedTo">Assigned to</label>
            <select id="assignedTo" formControlName="assignedTo" class="form-select">
              <option value="">Select contacts to assign</option>
              <option *ngFor="let contact of contacts" 
                       [value]="contact.id">
                       
                       {{ contact.name }}</option>              
            </select>
          </div>

          <div class="form-group" [formGroup]="taskForm">
            <label for="category">Category<span class="required">*</span></label>
            <select 
              id="category" 
              formControlName="category" 
              class="form-select"
              [class.error]="isFieldInvalid('category')"
              (change)="onCategoryChange($event); debugCategoryStatus()"
            >
              <option value="">Select task category</option>
              <option value="technical">Technical Task</option>
              <option value="user-story">User Story</option>
            </select>
            <div *ngIf="isFieldInvalid('category')" class="error-message">
              This field is required
            </div>
          </div>

          <div class="form-group">
            <label>Subtasks</label>
            <div class="subtasks-input-wrapper">
              <input type="text" placeholder="Add new subtask" class="form-input subtask-input">
              <img src="./assets/img/icon_plus.svg" alt="Add" class="subtask-add-icon">
            </div>
          </div>
        </div>
      </div>  

      <div class="buttonArea">
        <div class="button-group">
          <button type="button" class="cancelBtn" (click)="closeAddTaskOverlay()">Cancel</button>
          <button type="button" class="createBtn" (click)="onSubmit()">
            Create Task <img src="./assets/img/icon_done.svg" alt="" />
          </button>
>>>>>>> a03e7590
        </div>
      </div>
    </div>
  </div>
</div><|MERGE_RESOLUTION|>--- conflicted
+++ resolved
@@ -383,23 +383,16 @@
                 </div>
               </div>
 
-              <div class="form-group" [formGroup]="taskForm">
-                <label for="assignedTo">Assigned to</label>
-                <select
-                  id="assignedTo"
-                  formControlName="assignedTo"
-                  class="form-select"
-                >
-                  <option value="">Select contacts to assign</option>
-                  <option value="John Doe">John Doe</option>
-                  <option value="Jane Smith">Jane Smith</option>
-                  <option value="Mike Johnson">Mike Johnson</option>
-                  <option value="Anna Schmidt">Anna Schmidt</option>
-                  <option value="Ben Zeller">Ben Zeller</option>
-                  <option value="Emily Foster">Emily Foster</option>
-                  <option value="Sarah Miller">Sarah Miller</option>
-                </select>
-              </div>
+          <div class="form-group" [formGroup]="taskForm">
+            <label for="assignedTo">Assigned to</label>
+            <select id="assignedTo" formControlName="assignedTo" class="form-select">
+              <option value="">Select contacts to assign</option>
+              <option *ngFor="let contact of contacts" 
+                       [value]="contact.id">
+                       
+                       {{ contact.name }}</option>              
+            </select>
+          </div>
 
               <div class="form-group" [formGroup]="taskForm">
                 <label for="category"
@@ -463,55 +456,6 @@
               </button>
             </div>
           </div>
-<<<<<<< HEAD
-=======
-
-          <div class="form-group" [formGroup]="taskForm">
-            <label for="assignedTo">Assigned to</label>
-            <select id="assignedTo" formControlName="assignedTo" class="form-select">
-              <option value="">Select contacts to assign</option>
-              <option *ngFor="let contact of contacts" 
-                       [value]="contact.id">
-                       
-                       {{ contact.name }}</option>              
-            </select>
-          </div>
-
-          <div class="form-group" [formGroup]="taskForm">
-            <label for="category">Category<span class="required">*</span></label>
-            <select 
-              id="category" 
-              formControlName="category" 
-              class="form-select"
-              [class.error]="isFieldInvalid('category')"
-              (change)="onCategoryChange($event); debugCategoryStatus()"
-            >
-              <option value="">Select task category</option>
-              <option value="technical">Technical Task</option>
-              <option value="user-story">User Story</option>
-            </select>
-            <div *ngIf="isFieldInvalid('category')" class="error-message">
-              This field is required
-            </div>
-          </div>
-
-          <div class="form-group">
-            <label>Subtasks</label>
-            <div class="subtasks-input-wrapper">
-              <input type="text" placeholder="Add new subtask" class="form-input subtask-input">
-              <img src="./assets/img/icon_plus.svg" alt="Add" class="subtask-add-icon">
-            </div>
-          </div>
-        </div>
-      </div>  
-
-      <div class="buttonArea">
-        <div class="button-group">
-          <button type="button" class="cancelBtn" (click)="closeAddTaskOverlay()">Cancel</button>
-          <button type="button" class="createBtn" (click)="onSubmit()">
-            Create Task <img src="./assets/img/icon_done.svg" alt="" />
-          </button>
->>>>>>> a03e7590
         </div>
       </div>
     </div>
