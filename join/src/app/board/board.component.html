<div class="content-wrapper">
  <div class="board-contents">
    <div class="default-content-container">
      <div class="component-header">
        <div class="component-title-bar">
          <h1 class="component-title">Board</h1>

          <div class="search-add-box desktop-only">
            <input type="text" class="search-input" placeholder="Find task" />
            <button class="desktop-header-add-button header-add-task-button" (click)="openAddTaskOverlay()">Add task +</button>
          </div>

          <button class="mobile-header-add-button header-add-task-button mobile-only" (click)="openAddTaskOverlay()">+</button>
        </div>

        <div class="mobile-only mobile-search-box">
          <input type="text" class="search-input" placeholder="Find task" />
        </div>
      </div>

      <div class="board-container">
        <div class="board-column">
          <div class="column-header">
            <h2 class="column-title">To Do</h2>
            <button
              class="board-add-task-button"
              (click)="openAddTaskOverlay('todo')"
            >
              +
            </button>
          </div>
          <div class="task-list">
            <div class="task-card" *ngFor="let task of todoTasks">
              <div
                class="task-category-tag"
                [ngClass]="'category-' + task.category"
              >
                {{
                  task.category === "technical"
                    ? "Technical Task"
                    : "User Story"
                }}
              </div>
              <h3 class="task-title">{{ task.title }}</h3>
              <p class="task-description">{{ task.description }}</p>

              <div
                class="task-progress"
                *ngIf="task.subtasks && task.subtasks.length > 0"
              >
                <div class="progress-bar">
                  <div
                    class="progress-fill"
                    [style.width.%]="getTaskProgress(task)"
                  ></div>
                </div>
                <span class="progress-text"
                  >{{ getCompletedSubtasks(task) }}/{{
                    task.subtasks.length
                  }}
                  Subtasks</span
                >
              </div>

              <div class="task-footer">
                <div class="task-avatars" *ngIf="task.assignedTo">
                  <div class="avatar-group">
                    <div
                      class="avatar"
                      [style.background-color]="getAvatarColor(task.assignedTo)"
                    >
                      {{ getInitials(task.assignedTo) }}
                    </div>
                  </div>
                </div>
                <div class="task-priority" *ngIf="task.priority">
                  <img
                    [src]="getPriorityIcon(task.priority)"
                    [alt]="task.priority"
                    class="priority-icon"
                  />
                </div>
              </div>
            </div>
          </div>
        </div>
        <div class="board-column">
          <div class="column-header">
            <h2 class="column-title">In Progress</h2>
            <button
              class="board-add-task-button"
              (click)="openAddTaskOverlay('inprogress')"
            >
              +
            </button>
          </div>
          <div class="task-list">
            <div class="task-card" *ngFor="let task of inProgressTasks">
              <div
                class="task-category-tag"
                [ngClass]="'category-' + task.category"
              >
                {{
                  task.category === "technical"
                    ? "Technical Task"
                    : "User Story"
                }}
              </div>
              <h3 class="task-title">{{ task.title }}</h3>
              <p class="task-description">{{ task.description }}</p>

              <div
                class="task-progress"
                *ngIf="task.subtasks && task.subtasks.length > 0"
              >
                <div class="progress-bar">
                  <div
                    class="progress-fill"
                    [style.width.%]="getTaskProgress(task)"
                  ></div>
                </div>
                <span class="progress-text"
                  >{{ getCompletedSubtasks(task) }}/{{
                    task.subtasks.length
                  }}
                  Subtasks</span
                >
              </div>

              <div class="task-footer">
                <div class="task-avatars" *ngIf="task.assignedTo">
                  <div class="avatar-group">
                    <div
                      class="avatar"
                      [style.background-color]="getAvatarColor(task.assignedTo)"
                    >
                      {{ getInitials(task.assignedTo) }}
                    </div>
                  </div>
                </div>
                <div class="task-priority" *ngIf="task.priority">
                  <img
                    [src]="getPriorityIcon(task.priority)"
                    [alt]="task.priority"
                    class="priority-icon"
                  />
                </div>
              </div>
            </div>
          </div>
        </div>
        <div class="board-column">
          <div class="column-header">
            <h2 class="column-title">Awaiting feedback</h2>
            <button
              class="board-add-task-button"
              (click)="openAddTaskOverlay('awaiting')"
            >
              +
            </button>
          </div>
          <div class="task-list">
            <div class="task-card" *ngFor="let task of awaitingFeedbackTasks">
              <div
                class="task-category-tag"
                [ngClass]="'category-' + task.category"
              >
                {{
                  task.category === "technical"
                    ? "Technical Task"
                    : "User Story"
                }}
              </div>
              <h3 class="task-title">{{ task.title }}</h3>
              <p class="task-description">{{ task.description }}</p>

              <div
                class="task-progress"
                *ngIf="task.subtasks && task.subtasks.length > 0"
              >
                <div class="progress-bar">
                  <div
                    class="progress-fill"
                    [style.width.%]="getTaskProgress(task)"
                  ></div>
                </div>
                <span class="progress-text"
                  >{{ getCompletedSubtasks(task) }}/{{
                    task.subtasks.length
                  }}
                  Subtasks</span
                >
              </div>

              <div class="task-footer">
                <div class="task-avatars" *ngIf="task.assignedTo">
                  <div class="avatar-group">
                    <div
                      class="avatar"
                      [style.background-color]="getAvatarColor(task.assignedTo)"
                    >
                      {{ getInitials(task.assignedTo) }}
                    </div>
                  </div>
                </div>
                <div class="task-priority" *ngIf="task.priority">
                  <img
                    [src]="getPriorityIcon(task.priority)"
                    [alt]="task.priority"
                    class="priority-icon"
                  />
                </div>
              </div>
            </div>
          </div>
        </div>
        <div class="board-column">
          <div class="column-header">
            <h2 class="column-title">Done</h2>
          </div>
          <div class="task-list">
            <div class="task-card" *ngFor="let task of doneTasks">
              <div
                class="task-category-tag"
                [ngClass]="'category-' + task.category"
              >
                {{
                  task.category === "technical"
                    ? "Technical Task"
                    : "User Story"
                }}
              </div>
              <h3 class="task-title">{{ task.title }}</h3>
              <p class="task-description">{{ task.description }}</p>

              <div
                class="task-progress"
                *ngIf="task.subtasks && task.subtasks.length > 0"
              >
                <div class="progress-bar">
                  <div
                    class="progress-fill"
                    [style.width.%]="getTaskProgress(task)"
                  ></div>
                </div>
                <span class="progress-text"
                  >{{ getCompletedSubtasks(task) }}/{{
                    task.subtasks.length
                  }}
                  Subtasks</span
                >
              </div>

              <div class="task-footer">
                <div class="task-avatars" *ngIf="task.assignedTo">
                  <div class="avatar-group">
                    <div
                      class="avatar"
                      [style.background-color]="getAvatarColor(task.assignedTo)"
                    >
                      {{ getInitials(task.assignedTo) }}
                    </div>
                  </div>
                </div>
                <div class="task-priority" *ngIf="task.priority">
                  <img
                    [src]="getPriorityIcon(task.priority)"
                    [alt]="task.priority"
                    class="priority-icon"
                  />
                </div>
              </div>
            </div>
          </div>
        </div>
      </div>

      <div class="addTaskOverlay" *ngIf="showAddTaskOverlay">
        <div class="addTaskOverlay-content">
          <h2>Add Task</h2>
          <div class="taskProperties">
            <div class="leftSide">
              <form
                [formGroup]="taskForm"
                (ngSubmit)="onSubmit()"
                class="task-form"
              >
                <div class="form-group">
                  <label for="title"
                    >Title<span class="required">*</span></label
                  >
                  <input
                    type="text"
                    id="title"
                    formControlName="title"
                    [placeholder]="
                      isFieldInvalid('title')
                        ? 'This field is required'
                        : 'Enter a title'
                    "
                    class="form-input"
                    [class.error]="isFieldInvalid('title')"
                    (blur)="taskForm.get('title')?.markAsTouched()"
                  />
                </div>

                <div class="form-group">
                  <label for="description">Description</label>
                  <textarea
                    id="description"
                    formControlName="description"
                    placeholder="Enter a Description"
                    class="form-textarea"
                    rows="4"
                  ></textarea>
                </div>

                <div class="form-group date-group">
                  <label for="dueDate"
                    >Due date<span class="required">*</span></label
                  >
                  <div class="date-input-wrapper">
                    <input
                      type="date"
                      id="dueDate"
                      formControlName="dueDate"
                      class="form-input date-input"
                      [class.error]="isFieldInvalid('dueDate')"
                      (change)="taskForm.get('dueDate')?.markAsTouched()"
                    />
                    <img
                      src="./assets/img/icon_calendar.svg"
                      alt="Calendar"
                      class="date-icon"
                    />
                  </div>
                  <div *ngIf="isFieldInvalid('dueDate')" class="error-message">
                    This field is required
                  </div>
                </div>
              </form>
            </div>
            <div class="devider"></div>
            <div class="rightSide">
              <div class="form-group">
                <label>Priority</label>
                <div class="priority-buttons">
                  <button
                    type="button"
                    class="priority-btn"
                    [class.active]="selectedPriority === 'urgent'"
                    (click)="selectPriority('urgent')"
                  >
                    Urgent
                    <span class="priority-icon">🔺</span>
                  </button>
                  <button
                    type="button"
                    class="priority-btn"
                    [class.active]="selectedPriority === 'medium'"
                    (click)="selectPriority('medium')"
                  >
                    Medium
                    <span class="priority-icon">🟰</span>
                  </button>
                  <button
                    type="button"
                    class="priority-btn"
                    [class.active]="selectedPriority === 'low'"
                    (click)="selectPriority('low')"
                  >
                    Low
                    <span class="priority-icon">🔻</span>
                  </button>
                </div>
              </div>

              <div class="form-group" [formGroup]="taskForm">
                <label for="assignedTo">Assigned to</label>

                <!-- Custom Dropdown -->
                <div class="custom-select-wrapper">
                  <div class="custom-select" (click)="toggleDropdown()">
                    <div
                      class="selected-option"
                      *ngIf="getSelectedContact(); else placeholder"
                    >
                      <div
                        class="contact-avatar"
                        [style.background-color]="
                          getInitialsColor(getSelectedContact()!.name)
                        "
                      >
                        {{ getInitials(getSelectedContact()!.name) }}
                      </div>
                      <span>{{ getSelectedContact()!.name }}</span>
                    </div>
                    <ng-template #placeholder>
                      <span class="placeholder">Select contacts to assign</span>
                    </ng-template>
                    <div class="dropdown-arrow" [class.open]="isDropdownOpen">
                      ▼
                    </div>
                  </div>
<<<<<<< HEAD
                  <span>{{ getSelectedContact()!.name }}</span>
                </div>
                <ng-template #placeholder>
                  <span class="placeholder">Select contacts to assign</span>
                </ng-template>
                <div class="dropdown-arrow" [class.open]="isDropdownOpen">▼</div>
              </div>
              
              <div class="dropdown-options" *ngIf="isDropdownOpen">
                <div class="dropdown-option" 
                     *ngFor="let contact of contacts" 
                     (click)="toggleContactSelection(contact, $event)">
                  <div class="contact-avatar" [style.background-color]="getInitialsColor(contact.name)">
                    {{ getInitials(contact.name) }}
                  </div>
                  <span class="contact-name">{{ contact.name }}</span>
                  <div class="checkbox-wrapper">
                    <input type="checkbox" 
                           [id]="'contact-' + contact.id"
                           [checked]="isContactSelected(contact)"
                           (click)="$event.stopPropagation()">
                    <label [for]="'contact-' + contact.id" class="checkbox-label"></label>
                  </div>
=======

                  <div class="dropdown-options" *ngIf="isDropdownOpen">
                    <div
                      class="dropdown-option"
                      *ngFor="let contact of contacts"
                      (click)="selectContact(contact)"
                    >
                      <div
                        class="contact-avatar"
                        [style.background-color]="
                          getInitialsColor(contact.name)
                        "
                      >
                        {{ getInitials(contact.name) }}
                      </div>
                      <span>{{ contact.name }}</span>
                    </div>
                  </div>
>>>>>>> 57d38109
                </div>
              </div>

              <div class="form-group" [formGroup]="taskForm">
                <label for="category"
                  >Category<span class="required">*</span></label
                >
                <select
                  id="category"
                  formControlName="category"
                  class="form-select"
                  [class.error]="isFieldInvalid('category')"
                  (change)="onCategoryChange($event); debugCategoryStatus()"
                >
                  <option value="">Select task category</option>
                  <option value="technical">Technical Task</option>
                  <option value="user-story">User Story</option>
                </select>
                <div *ngIf="isFieldInvalid('category')" class="error-message">
                  This field is required
                </div>
              </div>

              <div class="form-group">
                <label>Subtasks</label>
                <div class="subtasks-input-wrapper">
                  <input
                    type="text"
                    placeholder="Add new subtask"
                    class="form-input subtask-input"
                  />
                  <img
                    src="./assets/img/icon_plus.svg"
                    alt="Add"
                    class="subtask-add-icon"
                  />
                </div>
              </div>
            </div>
          </div>

          <div class="buttonArea">
            <span>*This field is required</span>
            <div class="button-group">
              <button
                type="button"
                class="cancelBtn"
                (click)="closeAddTaskOverlay()"
              >
                Cancel
              </button>
              <button type="button" class="createBtn" (click)="onSubmit()">
                Create Task <img src="./assets/img/icon_done.svg" alt="" />
              </button>
            </div>
          </div>
        </div>
      </div>
    </div>
  </div>
</div><|MERGE_RESOLUTION|>--- conflicted
+++ resolved
@@ -402,7 +402,6 @@
                       ▼
                     </div>
                   </div>
-<<<<<<< HEAD
                   <span>{{ getSelectedContact()!.name }}</span>
                 </div>
                 <ng-template #placeholder>
@@ -426,26 +425,6 @@
                            (click)="$event.stopPropagation()">
                     <label [for]="'contact-' + contact.id" class="checkbox-label"></label>
                   </div>
-=======
-
-                  <div class="dropdown-options" *ngIf="isDropdownOpen">
-                    <div
-                      class="dropdown-option"
-                      *ngFor="let contact of contacts"
-                      (click)="selectContact(contact)"
-                    >
-                      <div
-                        class="contact-avatar"
-                        [style.background-color]="
-                          getInitialsColor(contact.name)
-                        "
-                      >
-                        {{ getInitials(contact.name) }}
-                      </div>
-                      <span>{{ contact.name }}</span>
-                    </div>
-                  </div>
->>>>>>> 57d38109
                 </div>
               </div>
 
