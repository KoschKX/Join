<div class="content-wrapper">
  <div class="board-contents">
    <div class="default-content-container">
      <div class="component-header">
        <div class="component-title-bar">
          <h1 class="component-title">Board</h1>

          <div class="search-add-box desktop-only">
            <input type="text" class="search-input" placeholder="Find task" />
            <button
              class="desktop-header-add-button header-add-task-button"
              (click)="openAddTaskOverlay()"
            >
              Add task +
            </button>
          </div>

          <button
            class="mobile-header-add-button header-add-task-button mobile-only"
            (click)="openAddTaskOverlay()"
          >
            +
          </button>
        </div>

        <div class="mobile-only mobile-search-box">
          <input type="text" class="search-input" placeholder="Find task" />
        </div>
      </div>

      <div class="board-container">
        <div class="board-column">
          <div class="column-header">
            <h2 class="column-title">To Do</h2>
            <button
              class="board-add-task-button"
              (click)="openAddTaskOverlay('todo')"
            >
              +
            </button>
          </div>
          <div class="task-list">
            <div class="task-card" *ngFor="let task of todoTasks">
              <div
                class="task-category-tag"
                [ngClass]="'category-' + task.category"
              >
                {{
                  task.category === "technical"
                    ? "Technical Task"
                    : "User Story"
                }}
              </div>
              <h3 class="task-title">{{ task.title }}</h3>
              <p class="task-description">{{ task.description }}</p>

              <div
                class="task-progress"
                *ngIf="task.subtasks && task.subtasks.length > 0"
              >
                <div class="progress-bar">
                  <div
                    class="progress-fill"
                    [style.width.%]="getTaskProgress(task)"
                  ></div>
                </div>
                <span class="progress-text"
                  >{{ getCompletedSubtasks(task) }}/{{
                    task.subtasks.length
                  }}
                  Subtasks</span
                >
              </div>

              <div class="task-footer">
                <div class="task-avatars" *ngIf="task.assignedTo">
                  <div class="avatar-group">
                    <div
                      class="avatar"
                      [style.background-color]="getAvatarColor(task.assignedTo)"
                    >
                      {{ getInitials(task.assignedTo) }}
                    </div>
                  </div>
                </div>
                <div class="task-priority" *ngIf="task.priority">
                  <img
                    [src]="getPriorityIcon(task.priority)"
                    [alt]="task.priority"
                    class="priority-icon"
                  />
                </div>
              </div>
            </div>
          </div>
        </div>
        <div class="board-column">
          <div class="column-header">
            <h2 class="column-title">In Progress</h2>
            <button
              class="board-add-task-button"
              (click)="openAddTaskOverlay('inprogress')"
            >
              +
            </button>
          </div>
          <div class="task-list">
            <div class="task-card" *ngFor="let task of inProgressTasks">
              <div
                class="task-category-tag"
                [ngClass]="'category-' + task.category"
              >
                {{
                  task.category === "technical"
                    ? "Technical Task"
                    : "User Story"
                }}
              </div>
              <h3 class="task-title">{{ task.title }}</h3>
              <p class="task-description">{{ task.description }}</p>

              <div
                class="task-progress"
                *ngIf="task.subtasks && task.subtasks.length > 0"
              >
                <div class="progress-bar">
                  <div
                    class="progress-fill"
                    [style.width.%]="getTaskProgress(task)"
                  ></div>
                </div>
                <span class="progress-text"
                  >{{ getCompletedSubtasks(task) }}/{{
                    task.subtasks.length
                  }}
                  Subtasks</span
                >
              </div>

              <div class="task-footer">
                <div class="task-avatars" *ngIf="task.assignedTo">
                  <div class="avatar-group">
                    <div
                      class="avatar"
                      [style.background-color]="getAvatarColor(task.assignedTo)"
                    >
                      {{ getInitials(task.assignedTo) }}
                    </div>
                  </div>
                </div>
                <div class="task-priority" *ngIf="task.priority">
                  <img
                    [src]="getPriorityIcon(task.priority)"
                    [alt]="task.priority"
                    class="priority-icon"
                  />
                </div>
              </div>
            </div>
          </div>
        </div>
        <div class="board-column">
          <div class="column-header">
            <h2 class="column-title">Awaiting feedback</h2>
            <button
              class="board-add-task-button"
              (click)="openAddTaskOverlay('awaiting')"
            >
              +
            </button>
          </div>
          <div class="task-list">
            <div class="task-card" *ngFor="let task of awaitingFeedbackTasks">
              <div
                class="task-category-tag"
                [ngClass]="'category-' + task.category"
              >
                {{
                  task.category === "technical"
                    ? "Technical Task"
                    : "User Story"
                }}
              </div>
              <h3 class="task-title">{{ task.title }}</h3>
              <p class="task-description">{{ task.description }}</p>

              <div
                class="task-progress"
                *ngIf="task.subtasks && task.subtasks.length > 0"
              >
                <div class="progress-bar">
                  <div
                    class="progress-fill"
                    [style.width.%]="getTaskProgress(task)"
                  ></div>
                </div>
                <span class="progress-text"
                  >{{ getCompletedSubtasks(task) }}/{{
                    task.subtasks.length
                  }}
                  Subtasks</span
                >
              </div>

              <div class="task-footer">
                <div class="task-avatars" *ngIf="task.assignedTo">
                  <div class="avatar-group">
                    <div
                      class="avatar"
                      [style.background-color]="getAvatarColor(task.assignedTo)"
                    >
                      {{ getInitials(task.assignedTo) }}
                    </div>
                  </div>
                </div>
                <div class="task-priority" *ngIf="task.priority">
                  <img
                    [src]="getPriorityIcon(task.priority)"
                    [alt]="task.priority"
                    class="priority-icon"
                  />
                </div>
              </div>
            </div>
          </div>
        </div>
        <div class="board-column">
          <div class="column-header">
            <h2 class="column-title">Done</h2>
          </div>
          <div class="task-list">
            <div class="task-card" *ngFor="let task of doneTasks">
              <div
                class="task-category-tag"
                [ngClass]="'category-' + task.category"
              >
                {{
                  task.category === "technical"
                    ? "Technical Task"
                    : "User Story"
                }}
              </div>
              <h3 class="task-title">{{ task.title }}</h3>
              <p class="task-description">{{ task.description }}</p>

              <div
                class="task-progress"
                *ngIf="task.subtasks && task.subtasks.length > 0"
              >
                <div class="progress-bar">
                  <div
                    class="progress-fill"
                    [style.width.%]="getTaskProgress(task)"
                  ></div>
                </div>
                <span class="progress-text"
                  >{{ getCompletedSubtasks(task) }}/{{
                    task.subtasks.length
                  }}
                  Subtasks</span
                >
              </div>

              <div class="task-footer">
                <div class="task-avatars" *ngIf="task.assignedTo">
                  <div class="avatar-group">
                    <div
                      class="avatar"
                      [style.background-color]="getAvatarColor(task.assignedTo)"
                    >
                      {{ getInitials(task.assignedTo) }}
                    </div>
                  </div>
                </div>
                <div class="task-priority" *ngIf="task.priority">
                  <img
                    [src]="getPriorityIcon(task.priority)"
                    [alt]="task.priority"
                    class="priority-icon"
                  />
                </div>
              </div>
            </div>
          </div>
        </div>
      </div>

      <div class="addTaskOverlay" *ngIf="showAddTaskOverlay">
        <div class="addTaskOverlay-content">
          <h2>Add Task</h2>
          <div class="taskProperties">
            <div class="leftSide">
              <form
                [formGroup]="taskForm"
                (ngSubmit)="onSubmit()"
                class="task-form"
              >
                <div class="form-group">
                  <label for="title"
                    >Title<span class="required">*</span></label
                  >
                  <input
                    type="text"
                    id="title"
                    formControlName="title"
                    [placeholder]="
                      isFieldInvalid('title')
                        ? 'This field is required'
                        : 'Enter a title'
                    "
                    class="form-input"
                    [class.error]="isFieldInvalid('title')"
                    (blur)="taskForm.get('title')?.markAsTouched()"
                  />
                </div>

                <div class="form-group">
                  <label for="description">Description</label>
                  <textarea
                    id="description"
                    formControlName="description"
                    placeholder="Enter a Description"
                    class="form-textarea"
                    rows="4"
                  ></textarea>
                </div>

                <div class="form-group date-group">
                  <label for="dueDate"
                    >Due date<span class="required">*</span></label
                  >
                  <div class="date-input-wrapper">
                    <input
                      type="date"
                      id="dueDate"
                      formControlName="dueDate"
                      class="form-input date-input"
                      [class.error]="isFieldInvalid('dueDate')"
                      (change)="taskForm.get('dueDate')?.markAsTouched()"
                    />
                    <img
                      src="./assets/img/icon_calendar.svg"
                      alt="Calendar"
                      class="date-icon"
                    />
                  </div>
                  <div *ngIf="isFieldInvalid('dueDate')" class="error-message">
                    This field is required
                  </div>
                </div>
              </form>
            </div>
            <div class="devider"></div>
            <div class="rightSide">
              <div class="form-group">
                <label>Priority</label>
                <div class="priority-buttons">
                  <button
                    type="button"
                    class="priority-btn"
                    [class.active]="selectedPriority === 'urgent'"
                    (click)="selectPriority('urgent')"
                  >
                    Urgent
                    <img
                      src="assets/img/icon_priority_urgent.svg"
                      alt="Urgent"
                      class="priority-icon-overlay urgent-icon"
                    />
                  </button>
                  <button
                    type="button"
                    class="priority-btn"
                    [class.active]="selectedPriority === 'medium'"
                    (click)="selectPriority('medium')"
                  >
                    Medium
                    <img
                      src="assets/img/icon_priority_medium.svg"
                      alt="Medium"
                      class="priority-icon-overlay medium-icon"
                    />
                  </button>
                  <button
                    type="button"
                    class="priority-btn"
                    [class.active]="selectedPriority === 'low'"
                    (click)="selectPriority('low')"
                  >
                    Low
                    <img
                      src="assets/img/icon_priority_low.svg"
                      alt="Low"
                      class="priority-icon-overlay low-icon"
                    />
                  </button>
                </div>
              </div>

              <div class="form-group" [formGroup]="taskForm">
                <label for="assignedTo">Assigned to</label>

                <div class="custom-select-wrapper">
                  <div class="custom-select" (click)="toggleDropdown()">
<<<<<<< HEAD
                    <!-- Ausgewählte Kontakte anzeigen -->
                    <div class="selected-contacts" *ngIf="selectedContacts.length > 0; else placeholder">
                      <div class="selected-contact-avatars">
                        <div class="contact-avatar" 
                             *ngFor="let contact of selectedContacts.slice(0, 4)" 
                             [style.background-color]="getInitialsColor(contact.name)">
                          {{ getInitials(contact.name) }}
                        </div>
                        <div class="more-contacts" *ngIf="selectedContacts.length > 4">
                          +{{ selectedContacts.length - 4 }}
                        </div>
=======
                    <div
                      class="selected-option"
                      *ngIf="getSelectedContact(); else placeholder"
                    >
                      <div
                        class="contact-avatar"
                        [style.background-color]="
                          getInitialsColor(getSelectedContact()!.name)
                        "
                      >
                        {{ getInitials(getSelectedContact()!.name) }}
>>>>>>> 39e04fd7
                      </div>
                      <span class="selected-text">{{ getSelectedContactsText() }}</span>
                    </div>
                    <ng-template #placeholder>
                      <span class="placeholder">Select contacts to assign</span>
                    </ng-template>
                    <div class="dropdown-arrow" [class.open]="isDropdownOpen">
                      ▼
                    </div>
                  </div>

                  <div class="dropdown-options" *ngIf="isDropdownOpen">
                    <div
                      class="dropdown-option"
                      *ngFor="let contact of contacts"
                      (click)="toggleContactSelection(contact, $event)"
                    >
                      <div
                        class="contact-avatar"
                        [style.background-color]="
                          getInitialsColor(contact.name)
                        "
                      >
                        {{ getInitials(contact.name) }}
                      </div>
                      <span class="contact-name">{{ contact.name }}</span>
                      <div class="checkbox-wrapper">
                        <input
                          type="checkbox"
                          [id]="'contact-' + contact.id"
                          [checked]="isContactSelected(contact)"
                          (click)="$event.stopPropagation()"
                        />
                        <label
                          [for]="'contact-' + contact.id"
                          class="checkbox-label"
                        ></label>
                      </div>
                    </div>
                  </div>
                </div>
              </div>

              <div class="form-group" [formGroup]="taskForm">
                <label for="category"
                  >Category<span class="required">*</span></label
                >
                <select
                  id="category"
                  formControlName="category"
                  class="form-select"
                  [class.error]="isFieldInvalid('category')"
                  (change)="onCategoryChange($event); debugCategoryStatus()"
                >
                  <option value="">Select task category</option>
                  <option value="technical">Technical Task</option>
                  <option value="user-story">User Story</option>
                </select>
                <div *ngIf="isFieldInvalid('category')" class="error-message">
                  This field is required
                </div>
              </div>

              <div class="form-group">
                <label>Subtasks</label>
                <div class="subtasks-input-wrapper">
                  <input
                    type="text"
                    placeholder="Add new subtask"
                    class="form-input subtask-input"
                  />
                  <img
                    src="./assets/img/icon_plus.svg"
                    alt="Add"
                    class="subtask-add-icon"
                  />
                </div>
              </div>
            </div>
          </div>

          <div class="buttonArea">
            <span>*This field is required</span>
            <div class="button-group">
              <button
                type="button"
                class="cancelBtn"
                (click)="closeAddTaskOverlay()"
              >
                Cancel
              </button>
              <button type="button" class="createBtn" (click)="onSubmit()">
                Create Task <img src="./assets/img/icon_done.svg" alt="" />
              </button>
            </div>
          </div>
        </div>
      </div>
    </div>
  </div>
</div><|MERGE_RESOLUTION|>--- conflicted
+++ resolved
@@ -402,7 +402,6 @@
 
                 <div class="custom-select-wrapper">
                   <div class="custom-select" (click)="toggleDropdown()">
-<<<<<<< HEAD
                     <!-- Ausgewählte Kontakte anzeigen -->
                     <div class="selected-contacts" *ngIf="selectedContacts.length > 0; else placeholder">
                       <div class="selected-contact-avatars">
@@ -414,19 +413,6 @@
                         <div class="more-contacts" *ngIf="selectedContacts.length > 4">
                           +{{ selectedContacts.length - 4 }}
                         </div>
-=======
-                    <div
-                      class="selected-option"
-                      *ngIf="getSelectedContact(); else placeholder"
-                    >
-                      <div
-                        class="contact-avatar"
-                        [style.background-color]="
-                          getInitialsColor(getSelectedContact()!.name)
-                        "
-                      >
-                        {{ getInitials(getSelectedContact()!.name) }}
->>>>>>> 39e04fd7
                       </div>
                       <span class="selected-text">{{ getSelectedContactsText() }}</span>
                     </div>
