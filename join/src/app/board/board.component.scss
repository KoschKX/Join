.content-wrapper {
  max-width: 1440px;
}

.board-contents {
  display: flex;
  flex-direction: column;
  align-items: flex-start;
  justify-content: flex-start;
}

.component-header {
  display: flex;
  align-items: center;
  justify-content: space-between;
  width: 100%;
}

.component-title-bar {
  display: flex;
  flex-direction: row;
  justify-content: space-between;
  align-items: center;
  width: 100%;
}

.search-add-box {
  display: flex;
  flex-direction: row;
  justify-content: flex-end;
  align-items: center;
  gap: 0.5rem;
}

.board-container {
  display: flex;
  flex-direction: row;
  justify-content: space-between;
  align-items: flex-start;
  gap: 1rem;
  width: 100%;
  padding: 1rem 0;
}

.board-column {
  display: flex;
  flex-direction: column;
  flex: 1;
  min-width: 0;
  padding: 1rem;
}

.column-header {
  display: flex;
  justify-content: space-between;
  align-items: center;
  gap: 2rem;
}

.task-list {
  display: flex;
  flex-direction: column;
  gap: 1rem;
  width: 100%;
}

.addTaskOverlay {
  background-color: white;
  display: flex;
  flex-direction: column; // Hauptcontainer: vertikal
  min-height: 600px;

  h2 {
    padding: 2rem 2rem 0;
    margin: 0;
    font-size: 1.5rem;
    color: #2a3647;
  }

  .taskProperties {
    display: flex;
    flex-direction: row; // Nebeneinander: leftSide | devider | rightSide
    flex: 1;

    .leftSide {
      padding: 2rem;
      flex: 1;

      .task-form {
        display: flex;
        flex-direction: column;
        gap: 1.5rem;

        .form-group {
          display: flex;
          flex-direction: column;
          gap: 0.5rem;

          label {
            font-size: 1rem;
            font-weight: 400;
            color: #2a3647;

            .required {
              color: #ff8190;
              margin-left: 2px;
            }
          }

          .form-input,
          .form-textarea {
            padding: 0.75rem 1rem;
            border: 1px solid #d1d7db;
            border-radius: 10px;
            font-size: 1rem;
            color: #2a3647;
            background-color: white;

            &::placeholder {
              color: #d1d7db;
            }

            &:focus {
              outline: none;
              border-color: #29abe2;
            }
          }

          .form-textarea {
            resize: vertical;
            min-height: 100px;
          }

          &.date-group {
            .date-input-wrapper {
              position: relative;
              display: block;
              width: 100%;

              .date-input {
                padding-right: 3rem; // Platz für das Icon
                width: 100%;
                box-sizing: border-box;
              }

              .date-icon {
                position: absolute;
                right: 0.75rem; // Innerhalb des Input-Feldes
                top: 50%;
                transform: translateY(-50%);
                width: 20px;
                height: 20px;
                pointer-events: none;
                cursor: pointer;
              }
            }
          }
        }
      }
    }

    .devider {
      width: 1px;
      background-color: #d1d7db;
      margin: 2rem 0;
      flex-shrink: 0;
    }

    .rightSide {
      padding: 2rem;
      flex: 1;

      .priority {
        margin-bottom: 2rem;

        label {
          font-size: 1rem;
          font-weight: 400;
          color: #2a3647;
          margin-bottom: 0.5rem;
          display: block;
        }

        .priority-buttons {
          display: flex;
          gap: 1rem;

          .priority-btn {
            padding: 0.5rem 1rem;
            border: 1px solid #d1d7db;
            border-radius: 10px;
            background-color: white;
            color: #2a3647;
            cursor: pointer;
            font-size: 1rem;
            display: flex;
            align-items: center;
            gap: 0.5rem;

            &:hover {
              background-color: #f8f9fa;
            }

            &.active {
              background-color: #ff8c00;
              color: white;
              border-color: #ff8c00;
            }

            .priority-icon {
              font-size: 0.8rem;
            }
          }
        }
      }

      .form-group {
        margin-bottom: 1.5rem;

        label {
          font-size: 1rem;
          font-weight: 400;
          color: #2a3647;
          margin-bottom: 0.5rem;
          display: block;

          .required {
            color: #ff8190;
            margin-left: 2px;
          }
        }

        .form-select {
          width: 100%;
          padding: 0.75rem 1rem;
          border: 1px solid #d1d7db;
          border-radius: 10px;
          font-size: 1rem;
          color: #2a3647;
          background-color: white;
          cursor: pointer;

          &:focus {
            outline: none;
            border-color: #29abe2;
          }
        }

        .subtasks-input-wrapper {
          position: relative;
          display: flex;
          align-items: center;

<<<<<<< HEAD
        &.date-group {
          .date-input-wrapper {
            position: relative;
            display: inline-block;
            width: 100%;          .date-input {
            padding-right: 3rem;
            width: 100%;
          }

          .date-icon {
            position: absolute;
            right: 0.75rem;
            top: 50%;
            transform: translateY(-50%);
            width: 20px;
            height: 20px;
            pointer-events: none;
            cursor: pointer;
          }
=======
          .subtask-input {
            width: 100%;
            padding: 0.75rem 3rem 0.75rem 1rem;
            border: 1px solid #d1d7db;
            border-radius: 10px;
            font-size: 1rem;
            color: #2a3647;
            background-color: white;

            &::placeholder {
              color: #d1d7db;
            }

            &:focus {
              outline: none;
              border-color: #29abe2;
            }
>>>>>>> 9fc58ab2
          }

          .subtask-add-icon {
            position: absolute;
            right: 0.75rem;
            width: 20px;
            height: 20px;
            cursor: pointer;
          }
        }
      }
    }
  }

  .buttonArea {
    display: flex;
    align-items: center;
    justify-content: space-between;
    padding: 2rem;
    background-color: white;
    border-top: 1px solid #d1d7db;
    margin-top: auto; // Schiebt Button Area nach unten

    span {
      color: #ff8190;
      font-size: 0.9rem;
      font-style: italic;
    }

    .button-group {
      display: flex;
      gap: 1rem;
      align-items: center;
    }

    .cancelBtn {
      padding: 0.75rem 1.5rem;
      border: 2px solid #2a3647;
      border-radius: 10px;
      background-color: white;
      color: #2a3647;
      font-size: 1rem;
      font-weight: 500;
      cursor: pointer;
      transition: all 0.2s ease;

      &:hover {
        background-color: #f8f9fa;
        border-color: #1a2532;
      }

      &:active {
        background-color: #e9ecef;
      }
    }

    .createBtn {
      padding: 0.75rem 1.5rem;
      border: none;
      border-radius: 10px;
      background-color: #2a3647;
      color: white;
      font-size: 1rem;
      font-weight: 600;
      cursor: pointer;
      display: flex;
      align-items: center;
      gap: 0.5rem;
      transition: all 0.2s ease;

      &:hover {
        background-color: #1a2532;
        box-shadow: 0 4px 12px rgba(42, 54, 71, 0.25);
      }

      &:active {
        background-color: #0f1419;
      }

      img {
        width: 16px;
        height: 16px;
        filter: brightness(0) invert(1);
      }
    }
  }
}

@media (min-width: 1001px) {
  .mobile-only {
    display: none;
  }
  .desktop-only {
    display: flex;
  }
}

@media (max-width: 1000px) {
  .mobile-only {
    display: flex;
  }
  .desktop-only {
    display: none;
  }
<<<<<<< HEAD
  
  .board-container {
    flex-direction: column;
    gap: 1rem;
    padding: 1rem 0;
  }
  
  .board-column {
    flex: none;
    width: 100%;
    min-width: auto;
    padding: 1rem;
  }
}

@media (max-width: 480px) {
  .board-container {
    gap: 0.75rem;
    padding: 0.75rem 0;
  }
  
  .board-column {
    padding: 0.75rem;
  }
}

.rightSide {
  padding: 2rem;
  flex: 1;

  .priority {
    margin-bottom: 2rem;

    label {
      font-size: 1rem;
      font-weight: 400;
      color: #2a3647;
      margin-bottom: 0.5rem;
      display: block;
    }

    .priority-buttons {
      display: flex;
      gap: 1rem;

      .priority-btn {
        padding: 0.5rem 1rem;
        border: 1px solid #d1d7db;
        border-radius: 10px;
        background-color: white;
        color: #2a3647;
        cursor: pointer;
        font-size: 1rem;
        display: flex;
        align-items: center;
        gap: 0.5rem;

        &:hover {
          background-color: #f8f9fa;
        }

        &.active {
          background-color: #ff8c00;
          color: white;
          border-color: #ff8c00;
        }

        .priority-icon {
          font-size: 0.8rem;
        }
      }
    }
  }

  .form-group {
    margin-bottom: 1.5rem;

    label {
      font-size: 1rem;
      font-weight: 400;
      color: #2a3647;
      margin-bottom: 0.5rem;
      display: block;

      .required {
        color: #ff8190;
        margin-left: 2px;
      }
    }

    .form-select {
      width: 100%;
      padding: 0.75rem 1rem;
      border: 1px solid #d1d7db;
      border-radius: 10px;
      font-size: 1rem;
      color: #2a3647;
      background-color: white;
      cursor: pointer;

      &:focus {
        outline: none;
        border-color: #29abe2;
      }
    }

    .subtasks-input-wrapper {
      position: relative;
      display: flex;
      align-items: center;

      .subtask-input {
        width: 100%;
        padding: 0.75rem 3rem 0.75rem 1rem;
        border: 1px solid #d1d7db;
        border-radius: 10px;
        font-size: 1rem;
        color: #2a3647;
        background-color: white;

        &::placeholder {
          color: #d1d7db;
        }

        &:focus {
          outline: none;
          border-color: #29abe2;
        }
      }

      .subtask-add-icon {
        position: absolute;
        right: 0.75rem;
        width: 20px;
        height: 20px;
        cursor: pointer;
      }
    }
  }
=======
>>>>>>> 9fc58ab2
}<|MERGE_RESOLUTION|>--- conflicted
+++ resolved
@@ -251,27 +251,6 @@
           display: flex;
           align-items: center;
 
-<<<<<<< HEAD
-        &.date-group {
-          .date-input-wrapper {
-            position: relative;
-            display: inline-block;
-            width: 100%;          .date-input {
-            padding-right: 3rem;
-            width: 100%;
-          }
-
-          .date-icon {
-            position: absolute;
-            right: 0.75rem;
-            top: 50%;
-            transform: translateY(-50%);
-            width: 20px;
-            height: 20px;
-            pointer-events: none;
-            cursor: pointer;
-          }
-=======
           .subtask-input {
             width: 100%;
             padding: 0.75rem 3rem 0.75rem 1rem;
@@ -289,7 +268,6 @@
               outline: none;
               border-color: #29abe2;
             }
->>>>>>> 9fc58ab2
           }
 
           .subtask-add-icon {
@@ -394,146 +372,4 @@
   .desktop-only {
     display: none;
   }
-<<<<<<< HEAD
-  
-  .board-container {
-    flex-direction: column;
-    gap: 1rem;
-    padding: 1rem 0;
-  }
-  
-  .board-column {
-    flex: none;
-    width: 100%;
-    min-width: auto;
-    padding: 1rem;
-  }
-}
-
-@media (max-width: 480px) {
-  .board-container {
-    gap: 0.75rem;
-    padding: 0.75rem 0;
-  }
-  
-  .board-column {
-    padding: 0.75rem;
-  }
-}
-
-.rightSide {
-  padding: 2rem;
-  flex: 1;
-
-  .priority {
-    margin-bottom: 2rem;
-
-    label {
-      font-size: 1rem;
-      font-weight: 400;
-      color: #2a3647;
-      margin-bottom: 0.5rem;
-      display: block;
-    }
-
-    .priority-buttons {
-      display: flex;
-      gap: 1rem;
-
-      .priority-btn {
-        padding: 0.5rem 1rem;
-        border: 1px solid #d1d7db;
-        border-radius: 10px;
-        background-color: white;
-        color: #2a3647;
-        cursor: pointer;
-        font-size: 1rem;
-        display: flex;
-        align-items: center;
-        gap: 0.5rem;
-
-        &:hover {
-          background-color: #f8f9fa;
-        }
-
-        &.active {
-          background-color: #ff8c00;
-          color: white;
-          border-color: #ff8c00;
-        }
-
-        .priority-icon {
-          font-size: 0.8rem;
-        }
-      }
-    }
-  }
-
-  .form-group {
-    margin-bottom: 1.5rem;
-
-    label {
-      font-size: 1rem;
-      font-weight: 400;
-      color: #2a3647;
-      margin-bottom: 0.5rem;
-      display: block;
-
-      .required {
-        color: #ff8190;
-        margin-left: 2px;
-      }
-    }
-
-    .form-select {
-      width: 100%;
-      padding: 0.75rem 1rem;
-      border: 1px solid #d1d7db;
-      border-radius: 10px;
-      font-size: 1rem;
-      color: #2a3647;
-      background-color: white;
-      cursor: pointer;
-
-      &:focus {
-        outline: none;
-        border-color: #29abe2;
-      }
-    }
-
-    .subtasks-input-wrapper {
-      position: relative;
-      display: flex;
-      align-items: center;
-
-      .subtask-input {
-        width: 100%;
-        padding: 0.75rem 3rem 0.75rem 1rem;
-        border: 1px solid #d1d7db;
-        border-radius: 10px;
-        font-size: 1rem;
-        color: #2a3647;
-        background-color: white;
-
-        &::placeholder {
-          color: #d1d7db;
-        }
-
-        &:focus {
-          outline: none;
-          border-color: #29abe2;
-        }
-      }
-
-      .subtask-add-icon {
-        position: absolute;
-        right: 0.75rem;
-        width: 20px;
-        height: 20px;
-        cursor: pointer;
-      }
-    }
-  }
-=======
->>>>>>> 9fc58ab2
 }