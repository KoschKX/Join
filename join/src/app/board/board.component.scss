--- conflicted
+++ resolved
@@ -1,4 +1,3 @@
-<<<<<<< HEAD
 .content-wrapper {
   max-width: 1440px;
 }
@@ -42,7 +41,8 @@
   }
   .desktop-only {
     display: none;
-=======
+  }
+}
 .addTaskOverlay {
     background-color: white;
     display: flex;
@@ -135,6 +135,5 @@
     .priority, .taskProperties {
       margin-bottom: 2rem;
     }
->>>>>>> 59c035f7
   }
 }