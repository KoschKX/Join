--- conflicted
+++ resolved
@@ -1,12 +1,343 @@
 <div class="content-wrapper">
   <div class="contacts-contents">
-<<<<<<< HEAD
     <div class="contacts-left">3</div>
     <div class="contacts-right">
       <p>Contacts</p>
       <p>Placeholder 2</p>
     </div>
   </div>
+  <div class="contacts-contents">
+    <div class="contacts-list">
+      <div class="addNewContactBtn">
+        <button>
+          Add new contact
+          <img src="assets/img/icon_person_add.svg" alt="Add" class="icon" />
+        </button>
+      </div>
+
+      <div class="listContent">
+        <div class="letterWrapperA">
+          <div class="firstLetter">A</div>
+          <div class="contactsA">
+            <div class="contactContainer">
+              <div class="initials">TN</div>
+              <div class="contactNameAndMail">
+                <div class="contactName">Test Name</div>
+                <div class="contactMail">testname(at)testmail.com</div>
+              </div>
+            </div>
+          </div>
+        </div>
+        <div class="letterWrapperB">
+          <div class="firstLetter">B</div>
+          <div class="contactsB">
+            <div class="contactContainer">
+              <div class="initials"></div>
+              <div class="contactNameAndMail">
+                <div class="contactName"></div>
+                <div class="contactMail"></div>
+              </div>
+            </div>
+          </div>
+        </div>
+        <div class="letterWrapperC">
+          <div class="firstLetter">C</div>
+          <div class="contactsC">
+            <div class="contactContainer">
+              <div class="initials"></div>
+              <div class="contactNameAndMail">
+                <div class="contactName"></div>
+                <div class="contactMail"></div>
+              </div>
+            </div>
+          </div>
+        </div>
+        <div class="letterWrapperD">
+          <div class="firstLetter">D</div>
+          <div class="contactsD">
+            <div class="contactContainer">
+              <div class="initials"></div>
+              <div class="contactNameAndMail">
+                <div class="contactName"></div>
+                <div class="contactMail"></div>
+              </div>
+            </div>
+          </div>
+        </div>
+        <div class="letterWrapperE">
+          <div class="firstLetter">E</div>
+          <div class="contactsE">
+            <div class="contactContainer">
+              <div class="initials"></div>
+              <div class="contactNameAndMail">
+                <div class="contactName"></div>
+                <div class="contactMail"></div>
+              </div>
+            </div>
+          </div>
+        </div>
+        <div class="letterWrapperF">
+          <div class="firstLetter">F</div>
+          <div class="contactsF">
+            <div class="contactContainer">
+              <div class="initials"></div>
+              <div class="contactNameAndMail">
+                <div class="contactName"></div>
+                <div class="contactMail"></div>
+              </div>
+            </div>
+          </div>
+        </div>
+        <div class="letterWrapperG">
+          <div class="firstLetter">G</div>
+          <div class="contactsG">
+            <div class="contactContainer">
+              <div class="initials"></div>
+              <div class="contactNameAndMail">
+                <div class="contactName"></div>
+                <div class="contactMail"></div>
+              </div>
+            </div>
+          </div>
+        </div>
+        <div class="letterWrapperH">
+          <div class="firstLetter">H</div>
+          <div class="contactsH">
+            <div class="contactContainer">
+              <div class="initials"></div>
+              <div class="contactNameAndMail">
+                <div class="contactName"></div>
+                <div class="contactMail"></div>
+              </div>
+            </div>
+          </div>
+        </div>
+        <div class="letterWrapperI">
+          <div class="firstLetter">I</div>
+          <div class="contactsI">
+            <div class="contactContainer">
+              <div class="initials"></div>
+              <div class="contactNameAndMail">
+                <div class="contactName"></div>
+                <div class="contactMail"></div>
+              </div>
+            </div>
+          </div>
+        </div>
+        <div class="letterWrapperJ">
+          <div class="firstLetter">J</div>
+          <div class="contactsJ">
+            <div class="contactContainer">
+              <div class="initials"></div>
+              <div class="contactNameAndMail">
+                <div class="contactName"></div>
+                <div class="contactMail"></div>
+              </div>
+            </div>
+          </div>
+        </div>
+        <div class="letterWrapperK">
+          <div class="firstLetter">K</div>
+          <div class="contactsK">
+            <div class="contactContainer">
+              <div class="initials"></div>
+              <div class="contactNameAndMail">
+                <div class="contactName"></div>
+                <div class="contactMail"></div>
+              </div>
+            </div>
+          </div>
+        </div>
+        <div class="letterWrapperL">
+          <div class="firstLetter">L</div>
+          <div class="contactsL">
+            <div class="contactContainer">
+              <div class="initials"></div>
+              <div class="contactNameAndMail">
+                <div class="contactName"></div>
+                <div class="contactMail"></div>
+              </div>
+            </div>
+          </div>
+        </div>
+        <div class="letterWrapperM">
+          <div class="firstLetter">M</div>
+          <div class="contactsM">
+            <div class="contactContainer">
+              <div class="initials"></div>
+              <div class="contactNameAndMail">
+                <div class="contactName"></div>
+                <div class="contactMail"></div>
+              </div>
+            </div>
+          </div>
+        </div>
+        <div class="letterWrapperN">
+          <div class="firstLetter">N</div>
+          <div class="contactsN">
+            <div class="contactContainer">
+              <div class="initials"></div>
+              <div class="contactNameAndMail">
+                <div class="contactName"></div>
+                <div class="contactMail"></div>
+              </div>
+            </div>
+          </div>
+        </div>
+        <div class="letterWrapperO">
+          <div class="firstLetter">O</div>
+          <div class="contactsO">
+            <div class="contactContainer">
+              <div class="initials"></div>
+              <div class="contactNameAndMail">
+                <div class="contactName"></div>
+                <div class="contactMail"></div>
+              </div>
+            </div>
+          </div>
+        </div>
+        <div class="letterWrapperP">
+          <div class="firstLetter">P</div>
+          <div class="contactsP">
+            <div class="contactContainer">
+              <div class="initials"></div>
+              <div class="contactNameAndMail">
+                <div class="contactName"></div>
+                <div class="contactMail"></div>
+              </div>
+            </div>
+          </div>
+        </div>
+        <div class="letterWrapperQ">
+          <div class="firstLetter">Q</div>
+          <div class="contactsQ">
+            <div class="contactContainer">
+              <div class="initials"></div>
+              <div class="contactNameAndMail">
+                <div class="contactName"></div>
+                <div class="contactMail"></div>
+              </div>
+            </div>
+          </div>
+        </div>
+        <div class="letterWrapperR">
+          <div class="firstLetter">R</div>
+          <div class="contactsR">
+            <div class="contactContainer">
+              <div class="initials"></div>
+              <div class="contactNameAndMail">
+                <div class="contactName"></div>
+                <div class="contactMail"></div>
+              </div>
+            </div>
+          </div>
+        </div>
+        <div class="letterWrapperS">
+          <div class="firstLetter">S</div>
+          <div class="contactsS">
+            <div class="contactContainer">
+              <div class="initials"></div>
+              <div class="contactNameAndMail">
+                <div class="contactName"></div>
+                <div class="contactMail"></div>
+              </div>
+            </div>
+          </div>
+        </div>
+        <div class="letterWrapperT">
+          <div class="firstLetter">T</div>
+          <div class="contactsT">
+            <div class="contactContainer">
+              <div class="initials"></div>
+              <div class="contactNameAndMail">
+                <div class="contactName"></div>
+                <div class="contactMail"></div>
+              </div>
+            </div>
+          </div>
+        </div>
+        <div class="letterWrapperU">
+          <div class="firstLetter">U</div>
+          <div class="contactsU">
+            <div class="contactContainer">
+              <div class="initials"></div>
+              <div class="contactNameAndMail">
+                <div class="contactName"></div>
+                <div class="contactMail"></div>
+              </div>
+            </div>
+          </div>
+        </div>
+        <div class="letterWrapperV">
+          <div class="firstLetter">V</div>
+          <div class="contactsV">
+            <div class="contactContainer">
+              <div class="initials"></div>
+              <div class="contactNameAndMail">
+                <div class="contactName"></div>
+                <div class="contactMail"></div>
+              </div>
+            </div>
+          </div>
+        </div>
+        <div class="letterWrapperW">
+          <div class="firstLetter">W</div>
+          <div class="contactsW">
+            <div class="contactContainer">
+              <div class="initials"></div>
+              <div class="contactNameAndMail">
+                <div class="contactName"></div>
+                <div class="contactMail"></div>
+              </div>
+            </div>
+          </div>
+        </div>
+        <div class="letterWrapperX">
+          <div class="firstLetter">X</div>
+          <div class="contactsX">
+            <div class="contactContainer">
+              <div class="initials"></div>
+              <div class="contactNameAndMail">
+                <div class="contactName"></div>
+                <div class="contactMail"></div>
+              </div>
+            </div>
+          </div>
+        </div>
+        <div class="letterWrapperY">
+          <div class="firstLetter">Y</div>
+          <div class="contactsY">
+            <div class="contactContainer">
+              <div class="initials"></div>
+              <div class="contactNameAndMail">
+                <div class="contactName"></div>
+                <div class="contactMail"></div>
+              </div>
+            </div>
+          </div>
+        </div>
+        <div class="letterWrapperZ">
+          <div class="firstLetter">Z</div>
+          <div class="contactsZ">
+            <div class="contactContainer">
+              <div class="initials"></div>
+              <div class="contactNameAndMail">
+                <div class="contactName"></div>
+                <div class="contactMail"></div>
+              </div>
+            </div>
+          </div>
+        </div>
+      </div>
+      <div class="contacts-right">
+        <div class="component-header">
+          <h1 class="component-title">Contacts</h1>
+          <span class="header-divider"> | </span
+          ><span class="component-subtitle">Better with a team</span>
+        </div>
+        <p>Placeholder 2</p>
+      </div>
+    </div>
 
   <div class="add-contact-overlay">
     <div class="add-contact-container">
@@ -47,338 +378,10 @@
             </form>
           </div>
         </div>
-=======
-    <div class="contacts-list">
-      <div class="addNewContactBtn">
-        <button>
-          Add new contact
-          <img src="assets/img/icon_person_add.svg" alt="Add" class="icon" />
-        </button>
-      </div>
-
-      <div class="listContent">
-        <div class="letterWrapperA">
-          <div class="firstLetter">A</div>
-          <div class="contactsA">
-            <div class="contactContainer">
-              <div class="initials">TN</div>
-              <div class="contactNameAndMail">
-                <div class="contactName">Test Name</div>
-                <div class="contactMail">testname(at)testmail.com</div>
-              </div>
-            </div>
-          </div>
-        </div>
-        <div class="letterWrapperB">
-          <div class="firstLetter">B</div>
-          <div class="contactsB">
-            <div class="contactContainer">
-              <div class="initials"></div>
-              <div class="contactNameAndMail">
-                <div class="contactName"></div>
-                <div class="contactMail"></div>
-              </div>
-            </div>
-          </div>
-        </div>
-        <div class="letterWrapperC">
-          <div class="firstLetter">C</div>
-          <div class="contactsC">
-            <div class="contactContainer">
-              <div class="initials"></div>
-              <div class="contactNameAndMail">
-                <div class="contactName"></div>
-                <div class="contactMail"></div>
-              </div>
-            </div>
-          </div>
-        </div>
-        <div class="letterWrapperD">
-          <div class="firstLetter">D</div>
-          <div class="contactsD">
-            <div class="contactContainer">
-              <div class="initials"></div>
-              <div class="contactNameAndMail">
-                <div class="contactName"></div>
-                <div class="contactMail"></div>
-              </div>
-            </div>
-          </div>
-        </div>
-        <div class="letterWrapperE">
-          <div class="firstLetter">E</div>
-          <div class="contactsE">
-            <div class="contactContainer">
-              <div class="initials"></div>
-              <div class="contactNameAndMail">
-                <div class="contactName"></div>
-                <div class="contactMail"></div>
-              </div>
-            </div>
-          </div>
-        </div>
-        <div class="letterWrapperF">
-          <div class="firstLetter">F</div>
-          <div class="contactsF">
-            <div class="contactContainer">
-              <div class="initials"></div>
-              <div class="contactNameAndMail">
-                <div class="contactName"></div>
-                <div class="contactMail"></div>
-              </div>
-            </div>
-          </div>
-        </div>
-        <div class="letterWrapperG">
-          <div class="firstLetter">G</div>
-          <div class="contactsG">
-            <div class="contactContainer">
-              <div class="initials"></div>
-              <div class="contactNameAndMail">
-                <div class="contactName"></div>
-                <div class="contactMail"></div>
-              </div>
-            </div>
-          </div>
-        </div>
-        <div class="letterWrapperH">
-          <div class="firstLetter">H</div>
-          <div class="contactsH">
-            <div class="contactContainer">
-              <div class="initials"></div>
-              <div class="contactNameAndMail">
-                <div class="contactName"></div>
-                <div class="contactMail"></div>
-              </div>
-            </div>
-          </div>
-        </div>
-        <div class="letterWrapperI">
-          <div class="firstLetter">I</div>
-          <div class="contactsI">
-            <div class="contactContainer">
-              <div class="initials"></div>
-              <div class="contactNameAndMail">
-                <div class="contactName"></div>
-                <div class="contactMail"></div>
-              </div>
-            </div>
-          </div>
-        </div>
-        <div class="letterWrapperJ">
-          <div class="firstLetter">J</div>
-          <div class="contactsJ">
-            <div class="contactContainer">
-              <div class="initials"></div>
-              <div class="contactNameAndMail">
-                <div class="contactName"></div>
-                <div class="contactMail"></div>
-              </div>
-            </div>
-          </div>
-        </div>
-        <div class="letterWrapperK">
-          <div class="firstLetter">K</div>
-          <div class="contactsK">
-            <div class="contactContainer">
-              <div class="initials"></div>
-              <div class="contactNameAndMail">
-                <div class="contactName"></div>
-                <div class="contactMail"></div>
-              </div>
-            </div>
-          </div>
-        </div>
-        <div class="letterWrapperL">
-          <div class="firstLetter">L</div>
-          <div class="contactsL">
-            <div class="contactContainer">
-              <div class="initials"></div>
-              <div class="contactNameAndMail">
-                <div class="contactName"></div>
-                <div class="contactMail"></div>
-              </div>
-            </div>
-          </div>
-        </div>
-        <div class="letterWrapperM">
-          <div class="firstLetter">M</div>
-          <div class="contactsM">
-            <div class="contactContainer">
-              <div class="initials"></div>
-              <div class="contactNameAndMail">
-                <div class="contactName"></div>
-                <div class="contactMail"></div>
-              </div>
-            </div>
-          </div>
-        </div>
-        <div class="letterWrapperN">
-          <div class="firstLetter">N</div>
-          <div class="contactsN">
-            <div class="contactContainer">
-              <div class="initials"></div>
-              <div class="contactNameAndMail">
-                <div class="contactName"></div>
-                <div class="contactMail"></div>
-              </div>
-            </div>
-          </div>
-        </div>
-        <div class="letterWrapperO">
-          <div class="firstLetter">O</div>
-          <div class="contactsO">
-            <div class="contactContainer">
-              <div class="initials"></div>
-              <div class="contactNameAndMail">
-                <div class="contactName"></div>
-                <div class="contactMail"></div>
-              </div>
-            </div>
-          </div>
-        </div>
-        <div class="letterWrapperP">
-          <div class="firstLetter">P</div>
-          <div class="contactsP">
-            <div class="contactContainer">
-              <div class="initials"></div>
-              <div class="contactNameAndMail">
-                <div class="contactName"></div>
-                <div class="contactMail"></div>
-              </div>
-            </div>
-          </div>
-        </div>
-        <div class="letterWrapperQ">
-          <div class="firstLetter">Q</div>
-          <div class="contactsQ">
-            <div class="contactContainer">
-              <div class="initials"></div>
-              <div class="contactNameAndMail">
-                <div class="contactName"></div>
-                <div class="contactMail"></div>
-              </div>
-            </div>
-          </div>
-        </div>
-        <div class="letterWrapperR">
-          <div class="firstLetter">R</div>
-          <div class="contactsR">
-            <div class="contactContainer">
-              <div class="initials"></div>
-              <div class="contactNameAndMail">
-                <div class="contactName"></div>
-                <div class="contactMail"></div>
-              </div>
-            </div>
-          </div>
-        </div>
-        <div class="letterWrapperS">
-          <div class="firstLetter">S</div>
-          <div class="contactsS">
-            <div class="contactContainer">
-              <div class="initials"></div>
-              <div class="contactNameAndMail">
-                <div class="contactName"></div>
-                <div class="contactMail"></div>
-              </div>
-            </div>
-          </div>
-        </div>
-        <div class="letterWrapperT">
-          <div class="firstLetter">T</div>
-          <div class="contactsT">
-            <div class="contactContainer">
-              <div class="initials"></div>
-              <div class="contactNameAndMail">
-                <div class="contactName"></div>
-                <div class="contactMail"></div>
-              </div>
-            </div>
-          </div>
-        </div>
-        <div class="letterWrapperU">
-          <div class="firstLetter">U</div>
-          <div class="contactsU">
-            <div class="contactContainer">
-              <div class="initials"></div>
-              <div class="contactNameAndMail">
-                <div class="contactName"></div>
-                <div class="contactMail"></div>
-              </div>
-            </div>
-          </div>
-        </div>
-        <div class="letterWrapperV">
-          <div class="firstLetter">V</div>
-          <div class="contactsV">
-            <div class="contactContainer">
-              <div class="initials"></div>
-              <div class="contactNameAndMail">
-                <div class="contactName"></div>
-                <div class="contactMail"></div>
-              </div>
-            </div>
-          </div>
-        </div>
-        <div class="letterWrapperW">
-          <div class="firstLetter">W</div>
-          <div class="contactsW">
-            <div class="contactContainer">
-              <div class="initials"></div>
-              <div class="contactNameAndMail">
-                <div class="contactName"></div>
-                <div class="contactMail"></div>
-              </div>
-            </div>
-          </div>
-        </div>
-        <div class="letterWrapperX">
-          <div class="firstLetter">X</div>
-          <div class="contactsX">
-            <div class="contactContainer">
-              <div class="initials"></div>
-              <div class="contactNameAndMail">
-                <div class="contactName"></div>
-                <div class="contactMail"></div>
-              </div>
-            </div>
-          </div>
-        </div>
-        <div class="letterWrapperY">
-          <div class="firstLetter">Y</div>
-          <div class="contactsY">
-            <div class="contactContainer">
-              <div class="initials"></div>
-              <div class="contactNameAndMail">
-                <div class="contactName"></div>
-                <div class="contactMail"></div>
-              </div>
-            </div>
-          </div>
-        </div>
-        <div class="letterWrapperZ">
-          <div class="firstLetter">Z</div>
-          <div class="contactsZ">
-            <div class="contactContainer">
-              <div class="initials"></div>
-              <div class="contactNameAndMail">
-                <div class="contactName"></div>
-                <div class="contactMail"></div>
-              </div>
-            </div>
-          </div>
-        </div>
-      </div>
-      <div class="contacts-right">
-        <div class="component-header">
-          <h1 class="component-title">Contacts</h1>
-          <span class="header-divider"> | </span
-          ><span class="component-subtitle">Better with a team</span>
-        </div>
-        <p>Placeholder 2</p>
       </div>
     </div>
+  </div>
+</div>
 
     <div class="add-contact-overlay">
       <div class="add-contact-form">
@@ -397,7 +400,6 @@
             <button type="submit">Add Contact</button>
           </div>
         </form>
->>>>>>> 45c4c892
       </div>
     </div>
   </div>
