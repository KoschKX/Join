.contacts-contents {
    display: flex;
    flex-direction: row;
    justify-content: flex-start;
    align-items: flex-start;
}

.content-wrapper{

    max-width: 1440px;
}

<<<<<<< HEAD
.add-contact-overlay {
  position: fixed;
  top: 0;
  left: 0;
  width: 100vw;
  height: 100vh;
  display: flex;
  align-items: center;
  justify-content: center;
  background: #81818165;
  z-index: 1000;
}

.add-contact-container {
  display: flex;
  width: 90vw;
  max-width: 1200px;
  height: 600px;
  background: #fff;
  border-radius: 32px;
  overflow: hidden;
  box-shadow: 0 8px 32px rgba(0,0,0,0.08);
}

.add-contact-left {
  background: #2d3a4a;
  color: #fff;
  width: 40%;
  padding: 64px 0 64px 64px;
  display: flex;
  flex-direction: column;
  align-items: flex-start;
    justify-content: center;
  position: relative;
}

.add-contact-left h1 {
  font-size: 48px;
  font-weight: 700;
  margin: 0;
}

.logo-placeholder{
    margin: 0 0 24px 0;
}
.add-contact-left .subtitle {
  font-size: 22px;
  margin-bottom: 12px;
}

.add-contact-left .underline {
  width: 60px;
  height: 4px;
  background: #38b6ff;
  border-radius: 2px;
}
.add-contact-right{
    width: 60%;
    padding: 64px;
    display: flex;
    flex-direction: column;
    align-items: stretch;
    justify-content: center; // Center content vertically
    position: relative;
}

.add-contact-right-inner {
  width: 100%;
  height: 100%;
  display: flex;
  align-items: center; // Center avatar and form vertically
  justify-content: center; // Center horizontally
}

.avatar-and-form {
  display: flex;
  flex-direction: row;
  align-items: center; // Center avatar and form on the same line
  gap: 48px;
  width: 100%;
  justify-content: center; // Center the whole group
}
.add-logo{
    width: 100px;
}
.avatar-placeholder {
  width: 140px;
  height: 140px;
  border-radius: 50%;
  background: #ededed;
  border: 4px solid #fff;
  box-shadow: 0 2px 8px #0001;
  display: flex;
  align-items: center;
  justify-content: center;
  margin: 0;
}

form {
  width: 340px;
  display: flex;
  flex-direction: column;
  gap: 20px;
  align-items: flex-start; // Align form fields to the left
}

.input-group {
  position: relative;
  width: 100%;
  display: flex;
  align-items: center;
}

.input-group input {
  width: 100%;
  padding: 14px 44px 14px 18px;
  border: 2px solid #ededed;
  border-radius: 12px;
  font-size: 1.1rem;
  background: #fafafa;
  outline: none;
  transition: border 0.2s;
}

.input-group input:focus {
  border: 2px solid #38b6ff;
  background: #fff;
}


.form-buttons {
  display: flex;
  gap: 16px;
  margin-top: 14px;
}

.cancel-button, .create-button {
  padding: 12px 24px;
  border-radius: 10px;
  font-size: 1.1rem;
  border: 2px solid #2d3a4a;
  background: #fff;
  color: #2d3a4a;
  font-weight: 500;
  cursor: pointer;
  transition: background 0.2s, color 0.2s;
}

.create-button {
  background: #2d3a4a;
  color: #fff;
  border: none;
}

.cancel-button:hover {
  background: #f5f5f5;
}

.create-button:hover {
  background: #1a2532;
}

.close-btn {
  position: absolute;
  top: 32px;
  right: 32px;
  background: #fff;
  border-radius: 6px;
  width: 32px;
  height: 32px;
  font-size: 24px;
  display: flex;
  align-items: center;
  justify-content: center;
  cursor: pointer;
  border: none;
}
=======
.contacts-list {
    width: 350px; 
    height: 100vh; 
    overflow-y: auto;
    overflow-x: hidden;
    background: #fff;
    border-right: 1px solid #e0e0e0;
    padding: 24px 0 24px 0;
    box-sizing: border-box;
    scrollbar-width: thin;
    scrollbar-color: #bdbdbd #f5f5f5;

    
    &::-webkit-scrollbar {
        width: 8px;
        background: #f5f5f5;
    }
    &::-webkit-scrollbar-thumb {
        background: #bdbdbd;
        border-radius: 4px;
    }
}

.firstLetter {
    font-size: 20px;
    font-weight: 400;
    margin: 24px 0 12px 24px;
    
    position: relative;
    color: #222;
    
    &::after {
        content: "";
        display: block;
        margin-top: 16px;
        margin-left: -24px;
        width: calc(100% + 10px);
        height: 1px;
        background: #e0e0e0;
    }
}

.addNewContactBtn {
    display: flex;
    justify-content: center;
    align-items: center;
    margin-bottom: 32px;
    margin-top: 8px;
    position: sticky;
    top: 0;
    z-index: 2;
    background: #fff;
    
    box-shadow: 0 2px 8px -8px #000;
    
    &::before {
        content: "";
        position: absolute;
        left: 0;
        top: -24px;
        width: 100%;
        height: 24px;
        background: linear-gradient(to bottom, #fff 100%, transparent 100%);
        pointer-events: none;
        z-index: 3;
    }
}

.addNewContactBtn button {
    background: #2d3a4a;
    color: #fff;
    font-weight: 600;
    font-size: 18px;
    border: none;
    border-radius: 12px;
    padding: 14px 32px;
    cursor: pointer;
    display: flex;
    align-items: center;
    gap: 12px;
    box-shadow: none;
    transition: background 0.2s;

    &:hover {
        background: #1e2835;
    }
}

.addNewContactBtn button .icon {
    width: 22px;
    height: 22px;
    margin-left: 6px;
    filter: brightness(0) invert(1);
    
}

.contactContainer{
    display: flex;
    flex-direction: row;
    gap: 12px;
    padding-left: 8px;
    align-items: center;
}

.contactMail{
color: #007CEE;
}

.initials {
    width: 42px;
    height: 42px;
    border-radius: 50%;
    background: #ff8700;
    color: #fff;
    display: flex;
    align-items: center;
    justify-content: center;
    font-weight: 500;
    font-size: 20px;
    letter-spacing: 1px;
    margin: 8px 0;
    box-shadow: 0 2px 8px -4px #0001;
}

.listContent{
    margin-left: 10%;
}



>>>>>>> 45c4c892
<|MERGE_RESOLUTION|>--- conflicted
+++ resolved
@@ -10,185 +10,6 @@
     max-width: 1440px;
 }
 
-<<<<<<< HEAD
-.add-contact-overlay {
-  position: fixed;
-  top: 0;
-  left: 0;
-  width: 100vw;
-  height: 100vh;
-  display: flex;
-  align-items: center;
-  justify-content: center;
-  background: #81818165;
-  z-index: 1000;
-}
-
-.add-contact-container {
-  display: flex;
-  width: 90vw;
-  max-width: 1200px;
-  height: 600px;
-  background: #fff;
-  border-radius: 32px;
-  overflow: hidden;
-  box-shadow: 0 8px 32px rgba(0,0,0,0.08);
-}
-
-.add-contact-left {
-  background: #2d3a4a;
-  color: #fff;
-  width: 40%;
-  padding: 64px 0 64px 64px;
-  display: flex;
-  flex-direction: column;
-  align-items: flex-start;
-    justify-content: center;
-  position: relative;
-}
-
-.add-contact-left h1 {
-  font-size: 48px;
-  font-weight: 700;
-  margin: 0;
-}
-
-.logo-placeholder{
-    margin: 0 0 24px 0;
-}
-.add-contact-left .subtitle {
-  font-size: 22px;
-  margin-bottom: 12px;
-}
-
-.add-contact-left .underline {
-  width: 60px;
-  height: 4px;
-  background: #38b6ff;
-  border-radius: 2px;
-}
-.add-contact-right{
-    width: 60%;
-    padding: 64px;
-    display: flex;
-    flex-direction: column;
-    align-items: stretch;
-    justify-content: center; // Center content vertically
-    position: relative;
-}
-
-.add-contact-right-inner {
-  width: 100%;
-  height: 100%;
-  display: flex;
-  align-items: center; // Center avatar and form vertically
-  justify-content: center; // Center horizontally
-}
-
-.avatar-and-form {
-  display: flex;
-  flex-direction: row;
-  align-items: center; // Center avatar and form on the same line
-  gap: 48px;
-  width: 100%;
-  justify-content: center; // Center the whole group
-}
-.add-logo{
-    width: 100px;
-}
-.avatar-placeholder {
-  width: 140px;
-  height: 140px;
-  border-radius: 50%;
-  background: #ededed;
-  border: 4px solid #fff;
-  box-shadow: 0 2px 8px #0001;
-  display: flex;
-  align-items: center;
-  justify-content: center;
-  margin: 0;
-}
-
-form {
-  width: 340px;
-  display: flex;
-  flex-direction: column;
-  gap: 20px;
-  align-items: flex-start; // Align form fields to the left
-}
-
-.input-group {
-  position: relative;
-  width: 100%;
-  display: flex;
-  align-items: center;
-}
-
-.input-group input {
-  width: 100%;
-  padding: 14px 44px 14px 18px;
-  border: 2px solid #ededed;
-  border-radius: 12px;
-  font-size: 1.1rem;
-  background: #fafafa;
-  outline: none;
-  transition: border 0.2s;
-}
-
-.input-group input:focus {
-  border: 2px solid #38b6ff;
-  background: #fff;
-}
-
-
-.form-buttons {
-  display: flex;
-  gap: 16px;
-  margin-top: 14px;
-}
-
-.cancel-button, .create-button {
-  padding: 12px 24px;
-  border-radius: 10px;
-  font-size: 1.1rem;
-  border: 2px solid #2d3a4a;
-  background: #fff;
-  color: #2d3a4a;
-  font-weight: 500;
-  cursor: pointer;
-  transition: background 0.2s, color 0.2s;
-}
-
-.create-button {
-  background: #2d3a4a;
-  color: #fff;
-  border: none;
-}
-
-.cancel-button:hover {
-  background: #f5f5f5;
-}
-
-.create-button:hover {
-  background: #1a2532;
-}
-
-.close-btn {
-  position: absolute;
-  top: 32px;
-  right: 32px;
-  background: #fff;
-  border-radius: 6px;
-  width: 32px;
-  height: 32px;
-  font-size: 24px;
-  display: flex;
-  align-items: center;
-  justify-content: center;
-  cursor: pointer;
-  border: none;
-}
-=======
 .contacts-list {
     width: 350px; 
     height: 100vh; 
@@ -319,4 +140,183 @@
 
 
 
->>>>>>> 45c4c892
+
+
+
+.add-contact-overlay {
+  position: fixed;
+  top: 0;
+  left: 0;
+  width: 100vw;
+  height: 100vh;
+  display: flex;
+  align-items: center;
+  justify-content: center;
+  background: #81818165;
+  z-index: 1000;
+}
+
+.add-contact-container {
+  display: flex;
+  width: 90vw;
+  max-width: 1200px;
+  height: 600px;
+  background: #fff;
+  border-radius: 32px;
+  overflow: hidden;
+  box-shadow: 0 8px 32px rgba(0,0,0,0.08);
+}
+
+.add-contact-left {
+  background: #2d3a4a;
+  color: #fff;
+  width: 40%;
+  padding: 64px 0 64px 64px;
+  display: flex;
+  flex-direction: column;
+  align-items: flex-start;
+    justify-content: center;
+  position: relative;
+}
+
+.add-contact-left h1 {
+  font-size: 48px;
+  font-weight: 700;
+  margin: 0;
+}
+
+.logo-placeholder{
+    margin: 0 0 24px 0;
+}
+.add-contact-left .subtitle {
+  font-size: 22px;
+  margin-bottom: 12px;
+}
+
+.add-contact-left .underline {
+  width: 60px;
+  height: 4px;
+  background: #38b6ff;
+  border-radius: 2px;
+}
+.add-contact-right{
+    width: 60%;
+    padding: 64px;
+    display: flex;
+    flex-direction: column;
+    align-items: stretch;
+    justify-content: center; // Center content vertically
+    position: relative;
+}
+
+.add-contact-right-inner {
+  width: 100%;
+  height: 100%;
+  display: flex;
+  align-items: center; // Center avatar and form vertically
+  justify-content: center; // Center horizontally
+}
+
+.avatar-and-form {
+  display: flex;
+  flex-direction: row;
+  align-items: center; // Center avatar and form on the same line
+  gap: 48px;
+  width: 100%;
+  justify-content: center; // Center the whole group
+}
+.add-logo{
+    width: 100px;
+}
+.avatar-placeholder {
+  width: 140px;
+  height: 140px;
+  border-radius: 50%;
+  background: #ededed;
+  border: 4px solid #fff;
+  box-shadow: 0 2px 8px #0001;
+  display: flex;
+  align-items: center;
+  justify-content: center;
+  margin: 0;
+}
+
+form {
+  width: 340px;
+  display: flex;
+  flex-direction: column;
+  gap: 20px;
+  align-items: flex-start; // Align form fields to the left
+}
+
+.input-group {
+  position: relative;
+  width: 100%;
+  display: flex;
+  align-items: center;
+}
+
+.input-group input {
+  width: 100%;
+  padding: 14px 44px 14px 18px;
+  border: 2px solid #ededed;
+  border-radius: 12px;
+  font-size: 1.1rem;
+  background: #fafafa;
+  outline: none;
+  transition: border 0.2s;
+}
+
+.input-group input:focus {
+  border: 2px solid #38b6ff;
+  background: #fff;
+}
+
+
+.form-buttons {
+  display: flex;
+  gap: 16px;
+  margin-top: 14px;
+}
+
+.cancel-button, .create-button {
+  padding: 12px 24px;
+  border-radius: 10px;
+  font-size: 1.1rem;
+  border: 2px solid #2d3a4a;
+  background: #fff;
+  color: #2d3a4a;
+  font-weight: 500;
+  cursor: pointer;
+  transition: background 0.2s, color 0.2s;
+}
+
+.create-button {
+  background: #2d3a4a;
+  color: #fff;
+  border: none;
+}
+
+.cancel-button:hover {
+  background: #f5f5f5;
+}
+
+.create-button:hover {
+  background: #1a2532;
+}
+
+.close-btn {
+  position: absolute;
+  top: 32px;
+  right: 32px;
+  background: #fff;
+  border-radius: 6px;
+  width: 32px;
+  height: 32px;
+  font-size: 24px;
+  display: flex;
+  align-items: center;
+  justify-content: center;
+  cursor: pointer;
+  border: none;
+}